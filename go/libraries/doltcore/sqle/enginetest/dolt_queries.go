// Copyright 2021 Dolthub, Inc.
//
// Licensed under the Apache License, Version 2.0 (the "License");
// you may not use this file except in compliance with the License.
// You may obtain a copy of the License at
//
//     http://www.apache.org/licenses/LICENSE-2.0
//
// Unless required by applicable law or agreed to in writing, software
// distributed under the License is distributed on an "AS IS" BASIS,
// WITHOUT WARRANTIES OR CONDITIONS OF ANY KIND, either express or implied.
// See the License for the specific language governing permissions and
// limitations under the License.

package enginetest

import (
	"fmt"
	"strings"

<<<<<<< HEAD
=======
	"github.com/dolthub/go-mysql-server/enginetest/queries"
	"github.com/dolthub/go-mysql-server/sql"
	"github.com/dolthub/go-mysql-server/sql/expression"
	"github.com/dolthub/go-mysql-server/sql/plan"

>>>>>>> 121e480c
	"github.com/dolthub/dolt/go/libraries/doltcore/sqle"
	"github.com/dolthub/dolt/go/libraries/doltcore/sqle/dfunctions"
	"github.com/dolthub/dolt/go/libraries/doltcore/sqle/dsess"
	"github.com/dolthub/go-mysql-server/enginetest/queries"
	"github.com/dolthub/go-mysql-server/sql"
	"github.com/dolthub/go-mysql-server/sql/plan"
)

var ShowCreateTableAsOfScriptTest = queries.ScriptTest{
	Name: "Show create table as of",
	SetUpScript: []string{
		"set @Commit0 = hashof('main');",
		"create table a (pk int primary key, c1 int);",
		"set @Commit1 = dolt_commit('-am', 'creating table a');",
		"alter table a add column c2 text;",
		"set @Commit2 = dolt_commit('-am', 'adding column c2');",
		"alter table a drop column c1;",
		"alter table a add constraint unique_c2 unique(c2);",
		"set @Commit3 = dolt_commit('-am', 'dropping column c1');",
	},
	Assertions: []queries.ScriptTestAssertion{
		{
			Query:       "show create table a as of @Commit0;",
			ExpectedErr: sql.ErrTableNotFound,
		},
		{
			Query: "show create table a as of @Commit1;",
			Expected: []sql.Row{
				{"a", "CREATE TABLE `a` (\n" +
					"  `pk` int NOT NULL,\n" +
					"  `c1` int,\n" +
					"  PRIMARY KEY (`pk`)\n" +
					") ENGINE=InnoDB DEFAULT CHARSET=utf8mb4 COLLATE=utf8mb4_0900_bin",
				},
			},
		},
		{
			Query: "show create table a as of @Commit2;",
			Expected: []sql.Row{
				{"a", "CREATE TABLE `a` (\n" +
					"  `pk` int NOT NULL,\n" +
					"  `c1` int,\n" +
					"  `c2` text,\n" +
					"  PRIMARY KEY (`pk`)\n" +
					") ENGINE=InnoDB DEFAULT CHARSET=utf8mb4 COLLATE=utf8mb4_0900_bin",
				},
			},
		},
		{
			Query: "show create table a as of @Commit3;",
			Expected: []sql.Row{
				{"a", "CREATE TABLE `a` (\n" +
					"  `pk` int NOT NULL,\n" +
					"  `c2` text,\n" +
					"  PRIMARY KEY (`pk`),\n" +
					"  UNIQUE KEY `c2` (`c2`)\n" +
					") ENGINE=InnoDB DEFAULT CHARSET=utf8mb4 COLLATE=utf8mb4_0900_bin",
				},
			},
		},
	},
}

var DescribeTableAsOfScriptTest = queries.ScriptTest{
	Name: "Describe table as of",
	SetUpScript: []string{
		"set @Commit0 = dolt_commit('--allow-empty', '-m', 'before creating table a');",
		"create table a (pk int primary key, c1 int);",
		"set @Commit1 = dolt_commit('-am', 'creating table a');",
		"alter table a add column c2 text;",
		"set @Commit2 = dolt_commit('-am', 'adding column c2');",
		"alter table a drop column c1;",
		"set @Commit3 = dolt_commit('-am', 'dropping column c1');",
	},
	Assertions: []queries.ScriptTestAssertion{
		{
			Query:       "describe a as of @Commit0;",
			ExpectedErr: sql.ErrTableNotFound,
		},
		{
			Query: "describe a as of @Commit1;",
			Expected: []sql.Row{
				{"pk", "int", "NO", "PRI", "", ""},
				{"c1", "int", "YES", "", "", ""},
			},
		},
		{
			Query: "describe a as of @Commit2;",
			Expected: []sql.Row{
				{"pk", "int", "NO", "PRI", "", ""},
				{"c1", "int", "YES", "", "", ""},
				{"c2", "text", "YES", "", "", ""},
			},
		},
		{
			Query: "describe a as of @Commit3;",
			Expected: []sql.Row{
				{"pk", "int", "NO", "PRI", "", ""},
				{"c2", "text", "YES", "", "", ""},
			},
		},
	},
}

// DoltScripts are script tests specific to Dolt (not the engine in general), e.g. by involving Dolt functions. Break
// this slice into others with good names as it grows.
var DoltScripts = []queries.ScriptTest{
	{
		Name: "test as of indexed join (https://github.com/dolthub/dolt/issues/2189)",
		SetUpScript: []string{
			"create table a (pk int primary key, c1 int)",
			"insert into a values (1,1), (2,2), (3,3)",
			"select DOLT_COMMIT('-a', '-m', 'first commit')",
			"insert into a values (4,4), (5,5), (6,6)",
			"select DOLT_COMMIT('-a', '-m', 'second commit')",
			"set @second_commit = (select commit_hash from dolt_log order by date desc limit 1)",
			"set @first_commit = (select commit_hash from dolt_log order by date desc limit 1,1)",
		},
		Assertions: []queries.ScriptTestAssertion{
			{
				Query: "select a1.* from a as of @second_commit a1 " +
					"left join a as of @first_commit a2 on a1.pk = a2.pk where a2.pk is null order by 1",
				Expected: []sql.Row{
					{4, 4},
					{5, 5},
					{6, 6},
				},
			},
			{
				Query: "select a1.* from a as of @second_commit a1 " +
					"left join a as of @second_commit a2 on a1.pk = a2.pk where a2.pk is null order by 1",
				Expected: []sql.Row{},
			},
		},
	},
	{
		Name: "Show create table with various keys and constraints",
		SetUpScript: []string{
			"create table t1(a int primary key, b varchar(10) not null default 'abc')",
			"alter table t1 add constraint ck1 check (b like '%abc%')",
			"create index t1b on t1(b)",
			"create table t2(c int primary key, d varchar(10))",
			"alter table t2 add constraint fk1 foreign key (d) references t1 (b)",
			"alter table t2 add constraint t2du unique (d)",
		},
		Assertions: []queries.ScriptTestAssertion{
			{
				Query: "show create table t1",
				Expected: []sql.Row{
					{"t1", "CREATE TABLE `t1` (\n" +
						"  `a` int NOT NULL,\n" +
						"  `b` varchar(10) NOT NULL DEFAULT \"abc\",\n" +
						"  PRIMARY KEY (`a`),\n" +
						"  KEY `t1b` (`b`),\n" +
						"  CONSTRAINT `ck1` CHECK (`b` LIKE \"%abc%\")\n" +
						") ENGINE=InnoDB DEFAULT CHARSET=utf8mb4 COLLATE=utf8mb4_0900_bin"},
				},
			},
			{
				Query: "show create table t2",
				Expected: []sql.Row{
					{"t2", "CREATE TABLE `t2` (\n" +
						"  `c` int NOT NULL,\n" +
						"  `d` varchar(10),\n" +
						"  PRIMARY KEY (`c`),\n" +
						"  UNIQUE KEY `d_0` (`d`),\n" +
						"  CONSTRAINT `fk1` FOREIGN KEY (`d`) REFERENCES `t1` (`b`)\n" +
						") ENGINE=InnoDB DEFAULT CHARSET=utf8mb4 COLLATE=utf8mb4_0900_bin"},
				},
			},
		},
	},
	{
		Name: "Query table with 10K rows ",
		SetUpScript: []string{
			"create table bigTable (pk int primary key, c0 int);",
			makeLargeInsert(10_000),
		},
		Assertions: []queries.ScriptTestAssertion{
			{
				Query: "select count(*) from bigTable;",
				Expected: []sql.Row{
					{int32(10_000)},
				},
			},
			{
				Query: "select * from bigTable order by pk limit 5 offset 9990;",
				Expected: []sql.Row{
					{int64(9990), int64(9990)},
					{int64(9991), int64(9991)},
					{int64(9992), int64(9992)},
					{int64(9993), int64(9993)},
					{int64(9994), int64(9994)},
				},
			},
		},
	},
	{
		Name: "SHOW CREATE PROCEDURE works with Dolt external procedures",
		Assertions: []queries.ScriptTestAssertion{
			{
				Query: "SHOW CREATE PROCEDURE dolt_checkout;",
				Expected: []sql.Row{
					{
						"dolt_checkout",
						"",
						"CREATE PROCEDURE dolt_checkout() SELECT 'External stored procedure defined by mydb';",
						"utf8mb4",
						"utf8mb4_0900_bin",
						"utf8mb4_0900_bin",
					},
				},
			},
		},
	},
	{
		Name: "Prepared ASOF",
		SetUpScript: []string{
			"create table test (pk int primary key, c1 int)",
			"insert into test values (0,0), (1,1);",
			"set @Commit1 = dolt_commit('-am', 'creating table');",
			"call dolt_branch('-c', 'main', 'newb')",
			"alter table test add column c2 int;",
			"set @Commit2 = dolt_commit('-am', 'alter table');",
		},
		Assertions: []queries.ScriptTestAssertion{
			{
				Query:    "select * from test as of 'HEAD~' where pk=?;",
				Expected: []sql.Row{{0, 0}},
				Bindings: map[string]sql.Expression{
					"v1": expression.NewLiteral(0, sql.Int8),
				},
			},
			{
				Query:    "select * from test as of hashof('HEAD') where pk=?;",
				Expected: []sql.Row{{1, 1, nil}},
				Bindings: map[string]sql.Expression{
					"v1": expression.NewLiteral(1, sql.Int8),
				},
			},
			{
				Query:    "select * from test as of @Commit1 where pk=?;",
				Expected: []sql.Row{{0, 0}},
				Bindings: map[string]sql.Expression{
					"v1": expression.NewLiteral(0, sql.Int8),
				},
			},
			{
				Query:    "select * from test as of @Commit2 where pk=?;",
				Expected: []sql.Row{{0, 0, nil}},
				Bindings: map[string]sql.Expression{
					"v1": expression.NewLiteral(0, sql.Int8),
				},
			},
		},
	},
}

func makeLargeInsert(sz int) string {
	var sb strings.Builder
	sb.WriteString("insert into bigTable values (0,0)")
	for i := 1; i < sz; i++ {
		sb.WriteString(fmt.Sprintf(",(%d,%d)", i, i))
	}
	sb.WriteString(";")
	return sb.String()
}

// DoltUserPrivTests are tests for Dolt-specific functionality that includes privilege checking logic.
var DoltUserPrivTests = []queries.UserPrivilegeTest{
	{
		Name: "dolt_diff table function privilege checking",
		SetUpScript: []string{
			"CREATE TABLE mydb.test (pk BIGINT PRIMARY KEY);",
			"CREATE TABLE mydb.test2 (pk BIGINT PRIMARY KEY);",
			"SELECT DOLT_COMMIT('-am', 'creating tables test and test2');",
			"INSERT INTO mydb.test VALUES (1);",
			"SELECT DOLT_COMMIT('-am', 'inserting into test');",
			"CREATE USER tester@localhost;",
		},
		Assertions: []queries.UserPrivilegeTestAssertion{
			{
				// Without access to the database, dolt_diff should fail with a database access error
				User:        "tester",
				Host:        "localhost",
				Query:       "SELECT * FROM dolt_diff('test', 'main~', 'main');",
				ExpectedErr: sql.ErrDatabaseAccessDeniedForUser,
			},
			{
				// Grant single-table access to the underlying user table
				User:     "root",
				Host:     "localhost",
				Query:    "GRANT SELECT ON mydb.test TO tester@localhost;",
				Expected: []sql.Row{{sql.NewOkResult(0)}},
			},
			{
				// After granting access to mydb.test, dolt_diff should work
				User:     "tester",
				Host:     "localhost",
				Query:    "SELECT COUNT(*) FROM dolt_diff('test', 'main~', 'main');",
				Expected: []sql.Row{{1}},
			},
			{
				// With access to the db, but not the table, dolt_diff should fail
				User:        "tester",
				Host:        "localhost",
				Query:       "SELECT * FROM dolt_diff('test2', 'main~', 'main');",
				ExpectedErr: sql.ErrPrivilegeCheckFailed,
			},
			{
				// Revoke select on mydb.test
				User:     "root",
				Host:     "localhost",
				Query:    "REVOKE SELECT ON mydb.test from tester@localhost;",
				Expected: []sql.Row{{sql.NewOkResult(0)}},
			},
			{
				// After revoking access, dolt_diff should fail
				User:        "tester",
				Host:        "localhost",
				Query:       "SELECT * FROM dolt_diff('test', 'main~', 'main');",
				ExpectedErr: sql.ErrDatabaseAccessDeniedForUser,
			},
			{
				// Grant multi-table access for all of mydb
				User:     "root",
				Host:     "localhost",
				Query:    "GRANT SELECT ON mydb.* to tester@localhost;",
				Expected: []sql.Row{{sql.NewOkResult(0)}},
			},
			{
				// After granting access to the entire db, dolt_diff should work
				User:     "tester",
				Host:     "localhost",
				Query:    "SELECT COUNT(*) FROM dolt_diff('test', 'main~', 'main');",
				Expected: []sql.Row{{1}},
			},
			{
				// Revoke multi-table access
				User:     "root",
				Host:     "localhost",
				Query:    "REVOKE SELECT ON mydb.* from tester@localhost;",
				Expected: []sql.Row{{sql.NewOkResult(0)}},
			},
			{
				// After revoking access, dolt_diff should fail
				User:        "tester",
				Host:        "localhost",
				Query:       "SELECT * FROM dolt_diff('test', 'main~', 'main');",
				ExpectedErr: sql.ErrDatabaseAccessDeniedForUser,
			},
			{
				// Grant global access to *.*
				User:     "root",
				Host:     "localhost",
				Query:    "GRANT SELECT ON *.* to tester@localhost;",
				Expected: []sql.Row{{sql.NewOkResult(0)}},
			},
			{
				// After granting global access to *.*, dolt_diff should work
				User:     "tester",
				Host:     "localhost",
				Query:    "SELECT COUNT(*) FROM dolt_diff('test', 'main~', 'main');",
				Expected: []sql.Row{{1}},
			},
			{
				// Revoke global access
				User:     "root",
				Host:     "localhost",
				Query:    "REVOKE ALL ON *.* from tester@localhost;",
				Expected: []sql.Row{{sql.NewOkResult(0)}},
			},
			{
				// After revoking global access, dolt_diff should fail
				User:        "tester",
				Host:        "localhost",
				Query:       "SELECT * FROM dolt_diff('test', 'main~', 'main');",
				ExpectedErr: sql.ErrDatabaseAccessDeniedForUser,
			},
		},
	},
}

var HistorySystemTableScriptTests = []queries.ScriptTest{
	{
		Name: "empty table",
		SetUpScript: []string{
			"create table t (n int, c text);",
			"set @Commit1 = dolt_commit('-am', 'creating table t');",
		},
		Assertions: []queries.ScriptTestAssertion{
			{
				Query:    "select count(*) from DOLT_HISTORY_t;",
				Expected: []sql.Row{{0}},
			},
		},
	},
	{
		Name: "keyless table",
		SetUpScript: []string{
			"create table foo1 (n int, de text);",
			"insert into foo1 values (1, 'Ein'), (2, 'Zwei'), (3, 'Drei');",
			"set @Commit1 = dolt_commit('-am', 'inserting into foo1');",

			"update foo1 set de='Eins' where n=1;",
			"set @Commit2 = dolt_commit('-am', 'updating data in foo1');",

			"insert into foo1 values (4, 'Vier');",
			"set @Commit3 = dolt_commit('-am', 'inserting data in foo1');",
		},
		Assertions: []queries.ScriptTestAssertion{
			{
				Query:    "select count(*) from DOLT_HISTORY_foO1;",
				Expected: []sql.Row{{10}},
			},
			{
				Query:    "select n, de from dolt_history_foo1 where commit_hash=@Commit1;",
				Expected: []sql.Row{{1, "Ein"}, {2, "Zwei"}, {3, "Drei"}},
			},
			{
				Query:    "select n, de from dolt_history_Foo1 where commit_hash=@Commit2;",
				Expected: []sql.Row{{1, "Eins"}, {2, "Zwei"}, {3, "Drei"}},
			},
			{
				Query:    "select n, de from dolt_history_foo1 where commit_hash=@Commit3;",
				Expected: []sql.Row{{1, "Eins"}, {2, "Zwei"}, {3, "Drei"}, {4, "Vier"}},
			},
		},
	},
	{
		Name: "primary key table: basic cases",
		SetUpScript: []string{
			"create table t1 (n int primary key, de text);",
			"insert into t1 values (1, 'Eins'), (2, 'Zwei'), (3, 'Drei');",
			"set @Commit1 = dolt_commit('-am', 'inserting into t1');",

			"alter table t1 add column fr text;",
			"insert into t1 values (4, 'Vier', 'Quatre');",
			"set @Commit2 = dolt_commit('-am', 'adding column and inserting data in t1');",

			"update t1 set fr='Un' where n=1;",
			"update t1 set fr='Deux' where n=2;",
			"set @Commit3 = dolt_commit('-am', 'updating data in t1');",

			"update t1 set de=concat(de, ', meine herren') where n>1;",
			"set @Commit4 = dolt_commit('-am', 'be polite when you address a gentleman');",

			"delete from t1 where n=2;",
			"set @Commit5 = dolt_commit('-am', 'we don''t need the number 2');",
		},
		Assertions: []queries.ScriptTestAssertion{
			{
				Query:    "select count(*) from Dolt_History_t1;",
				Expected: []sql.Row{{18}},
			},
			{
				Query:    "select n, de, fr from dolt_history_T1 where commit_hash = @Commit1;",
				Expected: []sql.Row{{1, "Eins", nil}, {2, "Zwei", nil}, {3, "Drei", nil}},
			},
			{
				Query:    "select n, de, fr from dolt_history_T1 where commit_hash = @Commit2;",
				Expected: []sql.Row{{1, "Eins", nil}, {2, "Zwei", nil}, {3, "Drei", nil}, {4, "Vier", "Quatre"}},
			},
			{
				Query:    "select n, de, fr from dolt_history_T1 where commit_hash = @Commit3;",
				Expected: []sql.Row{{1, "Eins", "Un"}, {2, "Zwei", "Deux"}, {3, "Drei", nil}, {4, "Vier", "Quatre"}},
			},
			{
				Query: "select n, de, fr from dolt_history_T1 where commit_hash = @Commit4;",
				Expected: []sql.Row{
					{1, "Eins", "Un"},
					{2, "Zwei, meine herren", "Deux"},
					{3, "Drei, meine herren", nil},
					{4, "Vier, meine herren", "Quatre"},
				},
			},
			{
				Query: "select n, de, fr from dolt_history_T1 where commit_hash = @Commit5;",
				Expected: []sql.Row{
					{1, "Eins", "Un"},
					{3, "Drei, meine herren", nil},
					{4, "Vier, meine herren", "Quatre"},
				},
			},
			{
				Query: "select de, fr, commit_hash=@commit1, commit_hash=@commit2, commit_hash=@commit3, commit_hash=@commit4" +
					" from dolt_history_T1 where n=2 order by commit_date",
				Expected: []sql.Row{
					{"Zwei", nil, true, false, false, false},
					{"Zwei", nil, false, true, false, false},
					{"Zwei", "Deux", false, false, true, false},
					{"Zwei, meine herren", "Deux", false, false, false, true},
				},
			},
		},
	},
	{
		Name: "index by primary key",
		SetUpScript: []string{
			"create table t1 (pk int primary key, c int);",
			"insert into t1 values (1,2), (3,4)",
			"set @Commit1 = dolt_commit('-am', 'initial table');",
			"insert into t1 values (5,6), (7,8)",
			"set @Commit2 = dolt_commit('-am', 'two more rows');",
		},
		Assertions: []queries.ScriptTestAssertion{
			{
				Query: "select pk, c, commit_hash = @Commit1, commit_hash = @Commit2 from dolt_history_t1",
				Expected: []sql.Row{
					{1, 2, false, true},
					{3, 4, false, true},
					{5, 6, false, true},
					{7, 8, false, true},
					{1, 2, true, false},
					{3, 4, true, false},
				},
			},
			{
				Query: "select pk, c from dolt_history_t1 order by pk",
				Expected: []sql.Row{
					{1, 2},
					{1, 2},
					{3, 4},
					{3, 4},
					{5, 6},
					{7, 8},
				},
			},
			{
				Query: "select pk, c from dolt_history_t1 order by pk, c",
				Expected: []sql.Row{
					{1, 2},
					{1, 2},
					{3, 4},
					{3, 4},
					{5, 6},
					{7, 8},
				},
			},
			{
				Query: "select pk, c from dolt_history_t1 where pk = 3",
				Expected: []sql.Row{
					{3, 4},
					{3, 4},
				},
			},
			{
				Query: "select pk, c from dolt_history_t1 where pk = 3 and commit_hash = @Commit2",
				Expected: []sql.Row{
					{3, 4},
				},
			},
			{
				Query: "explain select pk, c from dolt_history_t1 where pk = 3",
				Expected: []sql.Row{
					{"Project(dolt_history_t1.pk, dolt_history_t1.c)"},
					{" └─ Filter(dolt_history_t1.pk = 3)"},
					{"     └─ Projected table access on [pk c]"},
					{"         └─ Exchange"},
					{"             └─ IndexedTableAccess(dolt_history_t1 on [dolt_history_t1.pk] with ranges: [{[3, 3]}])"},
				},
			},
			{
				Query: "explain select pk, c from dolt_history_t1 where pk = 3 and committer = 'someguy'",
				Expected: []sql.Row{
					{"Project(dolt_history_t1.pk, dolt_history_t1.c)"},
					{" └─ Filter((dolt_history_t1.pk = 3) AND (dolt_history_t1.committer = \"someguy\"))"},
					{"     └─ Projected table access on [pk c committer]"},
					{"         └─ Exchange"},
					{"             └─ IndexedTableAccess(dolt_history_t1 on [dolt_history_t1.pk] with ranges: [{[3, 3]}])"},
				},
			},
		},
	},
	{
		Name: "adding an index",
		SetUpScript: []string{
			"create table t1 (pk int primary key, c int);",
			"insert into t1 values (1,2), (3,4)",
			"set @Commit1 = dolt_commit('-am', 'initial table');",
			"insert into t1 values (5,6), (7,8)",
			"set @Commit2 = dolt_commit('-am', 'two more rows');",
			"insert into t1 values (9,10), (11,12)",
			"create index t1_c on t1(c)",
			"set @Commit2 = dolt_commit('-am', 'two more rows and an index');",
		},
		Assertions: []queries.ScriptTestAssertion{
			{
				Query: "select pk, c from dolt_history_t1 order by pk",
				Expected: []sql.Row{
					{1, 2},
					{1, 2},
					{1, 2},
					{3, 4},
					{3, 4},
					{3, 4},
					{5, 6},
					{5, 6},
					{7, 8},
					{7, 8},
					{9, 10},
					{11, 12},
				},
			},
			{
				Query: "select pk, c from dolt_history_t1 where c = 4 order by pk",
				Expected: []sql.Row{
					{3, 4},
					{3, 4},
					{3, 4},
				},
			},
			{
				Query: "select pk, c from dolt_history_t1 where c = 10 order by pk",
				Expected: []sql.Row{
					{9, 10},
				},
			},
			{
				Query: "explain select pk, c from dolt_history_t1 where c = 4",
				Expected: []sql.Row{
					{"Project(dolt_history_t1.pk, dolt_history_t1.c)"},
					{" └─ Filter(dolt_history_t1.c = 4)"},
					{"     └─ Projected table access on [pk c]"},
					{"         └─ Exchange"},
					{"             └─ IndexedTableAccess(dolt_history_t1 on [dolt_history_t1.c] with ranges: [{[4, 4]}])"},
				},
			},
			{
				Query: "explain select pk, c from dolt_history_t1 where c = 10 and committer = 'someguy'",
				Expected: []sql.Row{
					{"Project(dolt_history_t1.pk, dolt_history_t1.c)"},
					{" └─ Filter((dolt_history_t1.c = 10) AND (dolt_history_t1.committer = \"someguy\"))"},
					{"     └─ Projected table access on [pk c committer]"},
					{"         └─ Exchange"},
					{"             └─ IndexedTableAccess(dolt_history_t1 on [dolt_history_t1.c] with ranges: [{[10, 10]}])"}},
			},
		},
	},
	{
		Name: "primary key table: non-pk column drops and adds",
		SetUpScript: []string{
			"create table t (pk int primary key, c1 int, c2 text);",
			"insert into t values (1, 2, '3'), (4, 5, '6');",
			"set @Commit1 = DOLT_COMMIT('-am', 'creating table t');",

			"alter table t drop column c2;",
			"set @Commit2 = DOLT_COMMIT('-am', 'dropping column c2');",

			"alter table t rename column c1 to c2;",
			"set @Commit3 = DOLT_COMMIT('-am', 'renaming c1 to c2');",
		},
		Assertions: []queries.ScriptTestAssertion{
			{
				Query:    "select count(*) from dolt_history_t;",
				Expected: []sql.Row{{6}},
			},
			{
				// TODO: Instead of just spot checking the non-existence of c1, it would be useful to be able to
				//       assert the full schema of the result set. ScriptTestAssertion doesn't support that currently,
				//       but the code from QueryTest could be ported over to ScriptTestAssertion.
				Query:       "select c1 from dolt_history_t;",
				ExpectedErr: sql.ErrColumnNotFound,
			},
			{
				Query:    "select pk, c2 from dolt_history_t where commit_hash=@Commit1 order by pk;",
				Expected: []sql.Row{{1, nil}, {4, nil}},
			},
			{
				Query:    "select pk, c2 from dolt_history_t where commit_hash=@Commit2 order by pk;",
				Expected: []sql.Row{{1, nil}, {4, nil}},
			},
			{
				Query:    "select pk, c2 from dolt_history_t where commit_hash=@Commit3 order by pk;",
				Expected: []sql.Row{{1, 2}, {4, 5}},
			},
		},
	},
	{
		Name: "primary key table: non-pk column type changes",
		SetUpScript: []string{
			"create table t (pk int primary key, c1 int, c2 text);",
			"insert into t values (1, 2, '3'), (4, 5, '6');",
			"set @Commit1 = DOLT_COMMIT('-am', 'creating table t');",
			"alter table t modify column c2 int;",
			"set @Commit2 = DOLT_COMMIT('-am', 'changed type of c2');",
		},
		Assertions: []queries.ScriptTestAssertion{
			{
				Query:    "select count(*) from dolt_history_t;",
				Expected: []sql.Row{{4}},
			},
			// Can't represent the old schema in the current one, so it gets nil valued
			{
				Query:    "select pk, c2 from dolt_history_t where commit_hash=@Commit1 order by pk;",
				Expected: []sql.Row{{1, nil}, {4, nil}},
			},
			{
				Query:    "select pk, c2 from dolt_history_t where commit_hash=@Commit2 order by pk;",
				Expected: []sql.Row{{1, 3}, {4, 6}},
			},
		},
	},
	{
		Name: "primary key table: rename table",
		SetUpScript: []string{
			"create table t (pk int primary key, c1 int, c2 text);",
			"insert into t values (1, 2, '3'), (4, 5, '6');",
			"set @Commit1 = DOLT_COMMIT('-am', 'creating table t');",

			"alter table t rename to t2;",
			"set @Commit2 = DOLT_COMMIT('-am', 'renaming table to t2');",
		},
		Assertions: []queries.ScriptTestAssertion{
			{
				Query:       "select count(*) from dolt_history_t;",
				ExpectedErr: sql.ErrTableNotFound,
			},
			{
				Query:    "select count(*) from dolt_history_T2;",
				Expected: []sql.Row{{2}},
			},
			{
				Query:    "select pk, c1, c2 from dolt_history_t2 where commit_hash != @Commit1;",
				Expected: []sql.Row{{1, 2, "3"}, {4, 5, "6"}},
			},
		},
	},
	{
		Name: "primary key table: delete and recreate table",
		SetUpScript: []string{
			"create table t (pk int primary key, c1 int, c2 text);",
			"insert into t values (1, 2, '3'), (4, 5, '6');",
			"set @Commit1 = DOLT_COMMIT('-am', 'creating table t');",

			"drop table t;",
			"set @Commit2 = DOLT_COMMIT('-am', 'dropping table t');",

			"create table t (pk int primary key, c1 int);",
			"set @Commit3 = DOLT_COMMIT('-am', 'recreating table t');",
		},
		Assertions: []queries.ScriptTestAssertion{
			{
				// TODO: The history system table processes history in parallel and pulls the rows for the
				//       user table at all commits. This means we can't currently detect when a table was dropped
				//       and if a different table with the same name exists at earlier commits, those results will
				//       be included in the history table. It may make more sense to have history scoped only
				//       to the current instance of the table, which would require changing the history system table
				//       to use something like an iterator approach where it goes back sequentially until it detects
				//       the current table doesn't exist any more and then stop.
				Query:    "select count(*) from dolt_history_t;",
				Expected: []sql.Row{{2}},
			},
		},
	},
}

var MergeScripts = []queries.ScriptTest{
	{
		Name: "CALL DOLT_MERGE ff correctly works with autocommit off",
		SetUpScript: []string{
			"CREATE TABLE test (pk int primary key)",
			"INSERT INTO test VALUES (0),(1),(2);",
			"SET autocommit = 0",
			"SELECT DOLT_COMMIT('-a', '-m', 'Step 1');",
			"SELECT DOLT_CHECKOUT('-b', 'feature-branch')",
			"INSERT INTO test VALUES (3);",
			"UPDATE test SET pk=1000 WHERE pk=0;",
			"SELECT DOLT_COMMIT('-a', '-m', 'this is a ff');",
			"SELECT DOLT_CHECKOUT('main');",
		},
		Assertions: []queries.ScriptTestAssertion{
			{
				// FF-Merge
				Query:    "CALL DOLT_MERGE('feature-branch')",
				Expected: []sql.Row{{1, 0}},
			},
			{
				Query:    "SELECT * from dolt_status",
				Expected: []sql.Row{},
			},
			{
				Query:    "SELECT DOLT_CHECKOUT('-b', 'new-branch')",
				Expected: []sql.Row{{0}},
			},
			{
				Query:    "INSERT INTO test VALUES (4)",
				Expected: []sql.Row{{sql.NewOkResult(1)}},
			},
		},
	},
	{
		Name: "CALL DOLT_MERGE no-ff correctly works with autocommit off",
		SetUpScript: []string{
			"CREATE TABLE test (pk int primary key)",
			"INSERT INTO test VALUES (0),(1),(2);",
			"SET autocommit = 0",
			"SELECT DOLT_COMMIT('-a', '-m', 'Step 1');",
			"SELECT DOLT_CHECKOUT('-b', 'feature-branch')",
			"INSERT INTO test VALUES (3);",
			"UPDATE test SET pk=1000 WHERE pk=0;",
			"SELECT DOLT_COMMIT('-a', '-m', 'this is a ff');",
			"SELECT DOLT_CHECKOUT('main');",
		},
		Assertions: []queries.ScriptTestAssertion{
			{
				// No-FF-Merge
				Query:    "CALL DOLT_MERGE('feature-branch', '-no-ff', '-m', 'this is a no-ff')",
				Expected: []sql.Row{{1, 0}},
			},
			{
				Query:    "SELECT * from dolt_status",
				Expected: []sql.Row{},
			},
			{
				Query:    "SELECT COUNT(*) FROM dolt_log",
				Expected: []sql.Row{{5}}, // includes the merge commit created by no-ff and setup commits
			},
			{
				Query:    "select message from dolt_log order by date DESC LIMIT 1;",
				Expected: []sql.Row{{"this is a no-ff"}}, // includes the merge commit created by no-ff
			},
			{
				Query:    "SELECT DOLT_CHECKOUT('-b', 'other-branch')",
				Expected: []sql.Row{{0}},
			},
		},
	},
	{
		Name: "CALL DOLT_MERGE without conflicts correctly works with autocommit off",
		SetUpScript: []string{
			"CREATE TABLE test (pk int primary key)",
			"INSERT INTO test VALUES (0),(1),(2);",
			"SET autocommit = 0",
			"SELECT DOLT_COMMIT('-a', '-m', 'Step 1');",
			"SELECT DOLT_CHECKOUT('-b', 'feature-branch')",
			"INSERT INTO test VALUES (3);",
			"UPDATE test SET pk=1000 WHERE pk=0;",
			"SELECT DOLT_COMMIT('-a', '-m', 'this is a normal commit');",
			"SELECT DOLT_CHECKOUT('main');",
			"INSERT INTO test VALUES (5),(6),(7);",
			"SELECT DOLT_COMMIT('-a', '-m', 'add some more values');",
		},
		Assertions: []queries.ScriptTestAssertion{
			{
				Query:    "CALL DOLT_MERGE('feature-branch', '-m', 'this is a merge')",
				Expected: []sql.Row{{0, 0}},
			},
			{
				Query:    "SELECT COUNT(*) from dolt_status",
				Expected: []sql.Row{{1}},
			},
			{
				Query:    "SELECT COUNT(*) FROM dolt_log",
				Expected: []sql.Row{{4}},
			},
			{
				Query:    "select message from dolt_log order by date DESC LIMIT 1;",
				Expected: []sql.Row{{"add some more values"}},
			},
			{
				Query:       "SELECT DOLT_CHECKOUT('-b', 'other-branch')",
				ExpectedErr: dsess.ErrWorkingSetChanges,
			},
		},
	},
	{
		Name: "CALL DOLT_MERGE with conflicts can be correctly resolved when autocommit is off",
		SetUpScript: []string{
			"CREATE TABLE test (pk int primary key, val int)",
			"INSERT INTO test VALUES (0, 0)",
			"SET autocommit = 0",
			"SELECT DOLT_COMMIT('-a', '-m', 'Step 1');",
			"SELECT DOLT_CHECKOUT('-b', 'feature-branch')",
			"INSERT INTO test VALUES (1, 1);",
			"UPDATE test SET val=1000 WHERE pk=0;",
			"SELECT DOLT_COMMIT('-a', '-m', 'this is a normal commit');",
			"SELECT DOLT_CHECKOUT('main');",
			"UPDATE test SET val=1001 WHERE pk=0;",
			"SELECT DOLT_COMMIT('-a', '-m', 'update a value');",
		},
		Assertions: []queries.ScriptTestAssertion{
			{
				Query:    "CALL DOLT_MERGE('feature-branch', '-m', 'this is a merge')",
				Expected: []sql.Row{{0, 1}},
			},
			{
				Query:    "SELECT * from dolt_status",
				Expected: []sql.Row{{"test", true, "modified"}, {"test", false, "conflict"}},
			},
			{
				Query:    "SELECT COUNT(*) FROM dolt_log",
				Expected: []sql.Row{{4}},
			},
			{
				Query:    "select message from dolt_log order by date DESC LIMIT 1;",
				Expected: []sql.Row{{"update a value"}},
			},
			{
				Query:       "SELECT DOLT_CHECKOUT('-b', 'other-branch')",
				ExpectedErr: dsess.ErrWorkingSetChanges,
			},
			{
				Query:    "SELECT COUNT(*) FROM dolt_conflicts",
				Expected: []sql.Row{{1}},
			},
			{
				Query:    "DELETE FROM dolt_conflicts_test",
				Expected: []sql.Row{{sql.NewOkResult(1)}},
			},
			{
				Query:    "commit",
				Expected: []sql.Row{},
			},
			{
				Query:    "SELECT * from test ORDER BY pk",
				Expected: []sql.Row{{0, 1001}, {1, 1}},
			},
		},
	},
	{
		Name: "CALL DOLT_MERGE ff & squash correctly works with autocommit off",
		SetUpScript: []string{
			"CREATE TABLE test (pk int primary key)",
			"INSERT INTO test VALUES (0),(1),(2);",
			"SET autocommit = 0",
			"SELECT DOLT_COMMIT('-a', '-m', 'Step 1');",
			"SELECT DOLT_CHECKOUT('-b', 'feature-branch')",
			"INSERT INTO test VALUES (3);",
			"UPDATE test SET pk=1000 WHERE pk=0;",
			"SELECT DOLT_COMMIT('-a', '-m', 'this is a ff');",
			"SELECT DOLT_CHECKOUT('main');",
		},
		Assertions: []queries.ScriptTestAssertion{
			{
				Query:    "CALL DOLT_MERGE('feature-branch', '--squash')",
				Expected: []sql.Row{{1, 0}},
			},
			{
				Query:    "SELECT count(*) from dolt_status",
				Expected: []sql.Row{{1}},
			},
			{
				Query:    "SELECT COUNT(*) FROM dolt_log",
				Expected: []sql.Row{{3}},
			},
			{
				Query:    "SELECT * FROM test order by pk",
				Expected: []sql.Row{{1}, {2}, {3}, {1000}},
			},
		},
	},
	{
		Name: "CALL DOLT_MERGE ff & squash with a checkout in between",
		SetUpScript: []string{
			"CREATE TABLE test (pk int primary key)",
			"INSERT INTO test VALUES (0),(1),(2);",
			"SET autocommit = 0",
			"SELECT DOLT_COMMIT('-a', '-m', 'Step 1');",
			"SELECT DOLT_CHECKOUT('-b', 'feature-branch')",
			"INSERT INTO test VALUES (3);",
			"UPDATE test SET pk=1000 WHERE pk=0;",
			"SELECT DOLT_COMMIT('-a', '-m', 'this is a ff');",
			"SELECT DOLT_CHECKOUT('main');",
		},
		Assertions: []queries.ScriptTestAssertion{
			{
				Query:    "CALL DOLT_MERGE('feature-branch', '--squash')",
				Expected: []sql.Row{{1, 0}},
			},
			{
				Query:       "SELECT DOLT_CHECKOUT('-b', 'other')",
				ExpectedErr: dsess.ErrWorkingSetChanges,
			},
			{
				Query:    "SELECT * FROM test order by pk",
				Expected: []sql.Row{{1}, {2}, {3}, {1000}},
			},
		},
	},
	{
		Name: "CALL DOLT_MERGE ff",
		SetUpScript: []string{
			"CREATE TABLE test (pk int primary key)",
			"INSERT INTO test VALUES (0),(1),(2);",
			"SELECT DOLT_COMMIT('-a', '-m', 'Step 1');",
			"SELECT DOLT_CHECKOUT('-b', 'feature-branch')",
			"INSERT INTO test VALUES (3);",
			"UPDATE test SET pk=1000 WHERE pk=0;",
			"SELECT DOLT_COMMIT('-a', '-m', 'this is a ff');",
			"SELECT DOLT_CHECKOUT('main');",
		},
		Assertions: []queries.ScriptTestAssertion{
			{
				// FF-Merge
				Query:    "CALL DOLT_MERGE('feature-branch')",
				Expected: []sql.Row{{1, 0}},
			},
			{
				Query:    "SELECT * from dolt_status",
				Expected: []sql.Row{},
			},
			{
				Query:    "SELECT DOLT_CHECKOUT('-b', 'new-branch')",
				Expected: []sql.Row{{0}},
			},
			{
				Query:    "INSERT INTO test VALUES (4)",
				Expected: []sql.Row{{sql.NewOkResult(1)}},
			},
		},
	},
	{
		Name: "CALL DOLT_MERGE no-ff",
		SetUpScript: []string{
			"CREATE TABLE test (pk int primary key)",
			"INSERT INTO test VALUES (0),(1),(2);",
			"SELECT DOLT_COMMIT('-a', '-m', 'Step 1');",
			"SELECT DOLT_CHECKOUT('-b', 'feature-branch')",
			"INSERT INTO test VALUES (3);",
			"UPDATE test SET pk=1000 WHERE pk=0;",
			"SELECT DOLT_COMMIT('-a', '-m', 'this is a ff');",
			"SELECT DOLT_CHECKOUT('main');",
		},
		Assertions: []queries.ScriptTestAssertion{
			{
				// No-FF-Merge
				Query:    "CALL DOLT_MERGE('feature-branch', '-no-ff', '-m', 'this is a no-ff')",
				Expected: []sql.Row{{1, 0}},
			},
			{
				Query:    "SELECT * from dolt_status",
				Expected: []sql.Row{},
			},
			{
				Query:    "SELECT COUNT(*) FROM dolt_log",
				Expected: []sql.Row{{5}}, // includes the merge commit created by no-ff and setup commits
			},
			{
				Query:    "select message from dolt_log order by date DESC LIMIT 1;",
				Expected: []sql.Row{{"this is a no-ff"}}, // includes the merge commit created by no-ff
			},
			{
				Query:    "SELECT DOLT_CHECKOUT('-b', 'other-branch')",
				Expected: []sql.Row{{0}},
			},
		},
	},
	{
		Name: "CALL DOLT_MERGE with no conflicts works",
		SetUpScript: []string{
			"CREATE TABLE test (pk int primary key)",
			"INSERT INTO test VALUES (0),(1),(2);",
			"SELECT DOLT_COMMIT('-a', '-m', 'Step 1');",
			"SELECT DOLT_CHECKOUT('-b', 'feature-branch')",
			"INSERT INTO test VALUES (3);",
			"UPDATE test SET pk=1000 WHERE pk=0;",
			"SELECT DOLT_COMMIT('-a', '-m', 'this is a normal commit');",
			"SELECT DOLT_CHECKOUT('main');",
			"INSERT INTO test VALUES (5),(6),(7);",
			"SELECT DOLT_COMMIT('-a', '-m', 'add some more values');",
		},
		Assertions: []queries.ScriptTestAssertion{
			{
				Query:    "CALL DOLT_MERGE('feature-branch', '-m', 'this is a merge')",
				Expected: []sql.Row{{0, 0}},
			},
			{
				Query:    "SELECT COUNT(*) from dolt_status",
				Expected: []sql.Row{{1}},
			},
			{
				Query:    "SELECT COUNT(*) FROM dolt_log",
				Expected: []sql.Row{{4}},
			},
			{
				Query:    "select message from dolt_log order by date DESC LIMIT 1;",
				Expected: []sql.Row{{"add some more values"}},
			},
			{
				Query:    "SELECT DOLT_CHECKOUT('-b', 'other-branch')",
				Expected: []sql.Row{{0}},
			},
		},
	},
	{
		Name: "CALL DOLT_MERGE with conflict is queryable and committable with dolt_allow_commit_conflicts on",
		SetUpScript: []string{
			"CREATE TABLE test (pk int primary key, val int)",
			"INSERT INTO test VALUES (0, 0)",
			"SELECT DOLT_COMMIT('-a', '-m', 'Step 1');",
			"SELECT DOLT_CHECKOUT('-b', 'feature-branch')",
			"INSERT INTO test VALUES (1, 1);",
			"UPDATE test SET val=1000 WHERE pk=0;",
			"SELECT DOLT_COMMIT('-a', '-m', 'this is a normal commit');",
			"SELECT DOLT_CHECKOUT('main');",
			"UPDATE test SET val=1001 WHERE pk=0;",
			"SELECT DOLT_COMMIT('-a', '-m', 'update a value');",
			"set dolt_allow_commit_conflicts = on",
		},
		Assertions: []queries.ScriptTestAssertion{
			{
				Query:    "CALL DOLT_MERGE('feature-branch')",
				Expected: []sql.Row{{0, 1}},
			},
			{
				Query:    "SELECT count(*) from dolt_conflicts_test",
				Expected: []sql.Row{{1}},
			},
			{
				Query:    "SELECT DOLT_MERGE('--abort')",
				Expected: []sql.Row{{0}},
			},
			{
				Query:    "SELECT * FROM test",
				Expected: []sql.Row{{0, 1001}},
			},
			{
				Query:    "SELECT count(*) from dolt_conflicts_test",
				Expected: []sql.Row{{0}},
			},
			{
				Query:    "SELECT count(*) from dolt_status",
				Expected: []sql.Row{{0}},
			},
			{
				Query:    "SET dolt_allow_commit_conflicts = 0",
				Expected: []sql.Row{{}},
			},
			{
				Query:          "SELECT DOLT_MERGE('feature-branch')",
				ExpectedErrStr: dsess.ErrUnresolvedConflictsCommit.Error(),
			},
			{
				Query:    "SELECT count(*) from dolt_conflicts_test", // transaction has been rolled back, 0 results
				Expected: []sql.Row{{0}},
			},
		},
	},
	{
		Name: "CALL DOLT_MERGE with conflicts can be aborted when autocommit is off",
		SetUpScript: []string{
			"CREATE TABLE test (pk int primary key, val int)",
			"INSERT INTO test VALUES (0, 0)",
			"SET autocommit = 0",
			"SELECT DOLT_COMMIT('-a', '-m', 'Step 1');",
			"SELECT DOLT_CHECKOUT('-b', 'feature-branch')",
			"INSERT INTO test VALUES (1, 1);",
			"UPDATE test SET val=1000 WHERE pk=0;",
			"SELECT DOLT_COMMIT('-a', '-m', 'this is a normal commit');",
			"SELECT DOLT_CHECKOUT('main');",
			"UPDATE test SET val=1001 WHERE pk=0;",
			"SELECT DOLT_COMMIT('-a', '-m', 'update a value');",
		},
		Assertions: []queries.ScriptTestAssertion{
			{
				Query:    "CALL DOLT_MERGE('feature-branch', '-m', 'this is a merge')",
				Expected: []sql.Row{{0, 1}},
			},
			{
				Query:    "SELECT * from dolt_status",
				Expected: []sql.Row{{"test", true, "modified"}, {"test", false, "conflict"}},
			},
			{
				Query:    "SELECT COUNT(*) FROM dolt_conflicts",
				Expected: []sql.Row{{1}},
			},
			{
				Query:    "SELECT DOLT_MERGE('--abort')",
				Expected: []sql.Row{{0}},
			},
			{
				Query:    "SELECT * from dolt_status",
				Expected: []sql.Row{},
			},
			{
				Query:    "SELECT COUNT(*) FROM dolt_log",
				Expected: []sql.Row{{4}},
			},
			{
				Query:    "SELECT * FROM test ORDER BY pk",
				Expected: []sql.Row{{0, 1001}},
			},
			{
				Query:    "SELECT DOLT_CHECKOUT('-b', 'other-branch')",
				Expected: []sql.Row{{0}},
			},
		},
	},
	{
		Name: "CALL DOLT_MERGE complains when a merge overrides local changes",
		SetUpScript: []string{
			"CREATE TABLE test (pk int primary key, val int)",
			"INSERT INTO test VALUES (0, 0)",
			"SET autocommit = 0",
			"SELECT DOLT_COMMIT('-a', '-m', 'Step 1');",
			"SELECT DOLT_CHECKOUT('-b', 'feature-branch')",
			"INSERT INTO test VALUES (1, 1);",
			"UPDATE test SET val=1000 WHERE pk=0;",
			"SELECT DOLT_COMMIT('-a', '-m', 'this is a normal commit');",
			"SELECT DOLT_CHECKOUT('main');",
			"UPDATE test SET val=1001 WHERE pk=0;",
		},
		Assertions: []queries.ScriptTestAssertion{
			{
				Query:       "CALL DOLT_MERGE('feature-branch', '-m', 'this is a merge')",
				ExpectedErr: dfunctions.ErrUncommittedChanges,
			},
		},
	},
	{
		Name: "Drop and add primary key on two branches converges to same schema",
		SetUpScript: []string{
			"create table t1 (i int);",
			"call dolt_commit('-am', 't1 table')",
			"call dolt_checkout('-b', 'b1')",
			"alter table t1 add primary key(i)",
			"alter table t1 drop primary key",
			"alter table t1 add primary key(i)",
			"alter table t1 drop primary key",
			"alter table t1 add primary key(i)",
			"call dolt_commit('-am', 'b1 primary key changes')",
			"call dolt_checkout('main')",
			"alter table t1 add primary key(i)",
			"call dolt_commit('-am', 'main primary key change')",
		},
		Assertions: []queries.ScriptTestAssertion{
			{
				Query:    "call dolt_merge('b1')",
				Expected: []sql.Row{{0, 0}},
			},
			{
				Query:    "select count(*) from dolt_conflicts",
				Expected: []sql.Row{{0}},
			},
		},
	},
<<<<<<< HEAD
	{
		Name: "Constraint violations are persisted",
		SetUpScript: []string{
			"set dolt_force_transaction_commit = on;",
			"CREATE table parent (pk int PRIMARY KEY, col1 int);",
			"CREATE table child (pk int PRIMARY KEY, parent_fk int, FOREIGN KEY (parent_fk) REFERENCES parent(pk));",
			"CREATE table other (pk int);",
			"INSERT INTO parent VALUES (1, 1), (2, 2);",
			"CALL DOLT_COMMIT('-am', 'setup');",
			"CALL DOLT_BRANCH('branch1');",
			"CALL DOLT_BRANCH('branch2');",
			"DELETE FROM parent where pk = 1;",
			"CALL DOLT_COMMIT('-am', 'delete parent 1');",
			"CALL DOLT_CHECKOUT('branch1');",
			"INSERT INTO CHILD VALUES (1, 1);",
			"CALL DOLT_COMMIT('-am', 'insert child of parent 1');",
			"CALL DOLT_CHECKOUT('main');",
		},
		Assertions: []queries.ScriptTestAssertion{
			{
				Query:    "CALL DOLT_MERGE('branch1');",
				Expected: []sql.Row{{0, 1}},
			},
			{
				Query:    "SELECT violation_type, pk, parent_fk from dolt_constraint_violations_child;",
				Expected: []sql.Row{{"foreign key", 1, 1}},
			},
		},
	},
	{
		// from constraint-violations.bats
		Name: "ancestor contains fk, main parent remove with backup, other child add, restrict",
		SetUpScript: []string{
			"CREATE TABLE parent (pk BIGINT PRIMARY KEY, v1 BIGINT, INDEX(v1));",
			"CREATE TABLE child (pk BIGINT PRIMARY KEY, v1 BIGINT, CONSTRAINT fk_name FOREIGN KEY (v1) REFERENCES parent (v1));",
			"INSERT INTO parent VALUES (10, 1), (20, 2), (30, 2);",
			"INSERT INTO child VALUES (1, 1);",
			"CALL DOLT_COMMIT('-am', 'MC1');",
			"CALL DOLT_BRANCH('other');",
			"DELETE from parent WHERE pk = 20;",
			"CALL DOLT_COMMIT('-am', 'MC2');",
			"CALL DOLT_CHECKOUT('other');",
			"INSERT INTO child VALUES (2, 2);",
			"CALL DOLT_COMMIT('-am', 'OC1');",
			"CALL DOLT_CHECKOUT('main');",
			"set DOLT_FORCE_TRANSACTION_COMMIT = on;",
			"CALL DOLT_MERGE('other');",
		},
		Assertions: []queries.ScriptTestAssertion{
			{
				Query:    "SELECT * from dolt_constraint_violations",
				Expected: []sql.Row{},
			},
			{
				Query:    "SELECT * from dolt_constraint_violations_parent",
				Expected: []sql.Row{},
			},
			{
				Query:    "SELECT * from dolt_constraint_violations_child",
				Expected: []sql.Row{},
			},
			{
				Query:    "SELECT * from parent;",
				Expected: []sql.Row{{10, 1}, {30, 2}},
			},
			{
				Query:    "SELECT * from child;",
				Expected: []sql.Row{{1, 1}, {2, 2}},
			},
		},
	},
=======
	//{
	//	Name: "Constraint violations are persisted",
	//	SetUpScript: []string{
	//		"set dolt_force_transaction_commit = on;",
	//		"CREATE table parent (pk int PRIMARY KEY, col1 int);",
	//		"CREATE table child (pk int PRIMARY KEY, parent_fk int, FOREIGN KEY (parent_fk) REFERENCES parent(pk));",
	//		"CREATE table other (pk int);",
	//		"INSERT INTO parent VALUES (1, 1), (2, 2);",
	//		"CALL DOLT_COMMIT('-am', 'setup');",
	//		"CALL DOLT_BRANCH('branch1');",
	//		"CALL DOLT_BRANCH('branch2');",
	//		"DELETE FROM parent where pk = 1;",
	//		"CALL DOLT_COMMIT('-am', 'delete parent 1');",
	//		"CALL DOLT_CHECKOUT('branch1');",
	//		"INSERT INTO CHILD VALUES (1, 1);",
	//		"CALL DOLT_COMMIT('-am', 'insert child of parent 1');",
	//		"CALL DOLT_CHECKOUT('main');",
	//	},
	//	Assertions: []queries.ScriptTestAssertion{
	//		{
	//			Query:    "CALL DOLT_MERGE('branch1');",
	//			Expected: []sql.Row{{0, 1}},
	//		},
	//		{
	//			Query:    "SELECT violation_type, pk, parent_fk from dolt_constraint_violations_child;",
	//			Expected: []sql.Row{{"foreign key", 1, 1}},
	//		},
	//	},
	//},
>>>>>>> 121e480c
}

// MergeViolationsAndConflictsMergeScripts tests new format merge behavior where
// existing violations and conflicts are merged together.
var MergeViolationsAndConflictsMergeScripts = []queries.ScriptTest{
	{
		Name: "conflicts on different branches can be merged",
		SetUpScript: []string{
			"SET dolt_allow_commit_conflicts = on",
			"CALL DOLT_CHECKOUT('-b', 'conflicts1');",
			"CREATE table t (pk int PRIMARY KEY, col1 int);",
			"CALL DOLT_COMMIT('-am', 'create table');",
			"CALL DOLT_BRANCH('conflicts2');",

			// branches conflicts1 and conflicts2 both have a table t with no rows

			// create a conflict for pk 1 in conflicts1
			"INSERT INTO t VALUES (1, 1);",
			"CALL DOLT_COMMIT('-am', 'insert pk 1');",
			"CALL DOLT_BRANCH('other');",
			"UPDATE t set col1 = 100 where pk = 1;",
			"CALL DOLT_COMMIT('-am', 'left edit');",
			"CALL DOLT_CHECKOUT('other');",
			"UPDATE T set col1 = -100 where pk = 1;",
			"CALL DOLT_COMMIT('-am', 'right edit');",
			"CALL DOLT_CHECKOUT('conflicts1');",
			"CALL DOLT_MERGE('other');",
			"CALL DOLT_COMMIT('-afm', 'commit conflicts on conflicts1');",

			// create a conflict for pk 2 in conflicts2
			"CALL DOLT_CHECKOUT('conflicts2');",
			"INSERT INTO t VALUES (2, 2);",
			"CALL DOLT_COMMIT('-am', 'insert pk 2');",
			"CALL DOLT_BRANCH('other2');",
			"UPDATE t set col1 = 100 where pk = 2;",
			"CALL DOLT_COMMIT('-am', 'left edit');",
			"CALL DOLT_CHECKOUT('other2');",
			"UPDATE T set col1 = -100 where pk = 2;",
			"CALL DOLT_COMMIT('-am', 'right edit');",
			"CALL DOLT_CHECKOUT('conflicts2');",
			"CALL DOLT_MERGE('other2');",
			"CALL DOLT_COMMIT('-afm', 'commit conflicts on conflicts2');",

			"CALL DOLT_CHECKOUT('conflicts1');",
		},
		Assertions: []queries.ScriptTestAssertion{
			{
				Query:    "SELECT base_pk, base_col1, our_pk, our_col1, their_pk, their_col1 from dolt_conflicts_t;",
				Expected: []sql.Row{{1, 1, 1, 100, 1, -100}},
			},
			{
				Query:    "SELECT pk, col1 from t;",
				Expected: []sql.Row{{1, 100}},
			},
			{
				Query:    "CALL DOLT_CHECKOUT('conflicts2');",
				Expected: []sql.Row{{0}},
			},
			{
				Query:    "SELECT base_pk, base_col1, our_pk, our_col1, their_pk, their_col1 from dolt_conflicts_t;",
				Expected: []sql.Row{{2, 2, 2, 100, 2, -100}},
			},
			{
				Query:    "SELECT pk, col1 from t;",
				Expected: []sql.Row{{2, 100}},
			},
			{
				Query:    "CALL DOLT_MERGE('conflicts1');",
				Expected: []sql.Row{{0, 0}},
			},
			{
				Query: "SELECT base_pk, base_col1, our_pk, our_col1, their_pk, their_col1 from dolt_conflicts_t;",
				Expected: []sql.Row{
					{1, 1, 1, 100, 1, -100},
					{2, 2, 2, 100, 2, -100},
				},
			},
			{
				Query: "SELECT pk, col1 from t;",
				Expected: []sql.Row{
					{1, 100},
					{2, 100},
				},
			},
			{
				Query: "UPDATE t SET col1 = 300;",
				Expected: []sql.Row{{sql.OkResult{
					RowsAffected: 2,
					Info: plan.UpdateInfo{
						Matched: 2,
						Updated: 2,
					},
				}}},
			},
			{
				Query: "SELECT base_pk, base_col1, our_pk, our_col1, their_pk, their_col1 from dolt_conflicts_t;",
				Expected: []sql.Row{
					{1, 1, 1, 300, 1, -100},
					{2, 2, 2, 300, 2, -100},
				},
			},
		},
	},
	{
		Name: "conflicts of different schemas can't coexist",
		SetUpScript: []string{
			"SET dolt_allow_commit_conflicts = on",
			"CREATE table t (pk int PRIMARY KEY, col1 int);",
			"CALL DOLT_COMMIT('-am', 'create table');",
			"INSERT INTO t VALUES (1, 1);",
			"CALL DOLT_COMMIT('-am', 'insert pk 1');",
			"CALL DOLT_BRANCH('other');",
			"UPDATE t set col1 = 100 where pk = 1;",
			"CALL DOLT_COMMIT('-am', 'left edit');",
			"CALL DOLT_CHECKOUT('other');",
			"UPDATE T set col1 = -100 where pk = 1;",
			"CALL DOLT_COMMIT('-am', 'right edit');",
			"CALL DOLT_CHECKOUT('main');",
			"CALL DOLT_MERGE('other');",
			"CALL DOLT_COMMIT('-afm', 'commit conflicts on main');",
			"ALTER TABLE t ADD COLUMN col2 int;",
			"CALL DOLT_COMMIT('-afm', 'alter schema');",
			"CALL DOLT_CHECKOUT('-b', 'other2');",
			"UPDATE t set col2 = -1000 where pk = 1;",
			"CALL DOLT_COMMIT('-afm', 'update pk 1 to -1000');",
			"CALL DOLT_CHECKOUT('main');",
			"UPDATE t set col2 = 1000 where pk = 1;",
			"CALL DOLT_COMMIT('-afm', 'update pk 1 to 1000');",
		},
		Assertions: []queries.ScriptTestAssertion{
			{
				Query:          "CALL DOLT_MERGE('other2');",
				ExpectedErrStr: "the existing conflicts are of a different schema than the conflicts generated by this merge. Please resolve them and try again",
			},
			{
				Query:    "SELECT base_pk, base_col1, our_pk, our_col1, their_pk, their_col1 from dolt_conflicts_t;",
				Expected: []sql.Row{{1, 1, 1, 100, 1, -100}},
			},
			{
				Query:    "SELECT pk, col1, col2 from t;",
				Expected: []sql.Row{{1, 100, 1000}},
			},
		},
	},
	{
		Name: "violations with an older commit hash are overwritten if the value is the same",
		SetUpScript: []string{
			"set dolt_force_transaction_commit = on;",

			"CALL DOLT_CHECKOUT('-b', 'viol1');",
			"CREATE TABLE parent (pk int PRIMARY KEY);",
			"CREATE TABLE child (pk int PRIMARY KEY, fk int, FOREIGN KEY (fk) REFERENCES parent (pk));",
			"CALL DOLT_COMMIT('-am', 'setup table');",
			"CALL DOLT_BRANCH('viol2');",
			"CALL DOLT_BRANCH('other3');",
			"INSERT INTO parent VALUES (1);",
			"CALL DOLT_COMMIT('-am', 'viol1 setup');",

			"CALL DOLT_CHECKOUT('-b', 'other');",
			"INSERT INTO child VALUES (1, 1);",
			"CALL DOLT_COMMIT('-am', 'insert child of 1');",

			"CALL DOLT_CHECKOUT('viol1');",
			"DELETE FROM parent where pk = 1;",
			"CALL DOLT_COMMIT('-am', 'delete 1');",
			"CALL DOLT_MERGE('other');",
			"CALL DOLT_COMMIT('-afm', 'commit violations 1');",

			"CALL DOLT_CHECKOUT('viol2');",
			"INSERT INTO parent values (2);",
			"CALL DOLT_COMMIT('-am', 'viol2 setup');",

			"CALL DOLT_CHECKOUT('-b', 'other2');",
			"INSERT into child values (2, 2);",
			"CALL DOLT_COMMIT('-am', 'insert child of 2');",

			"CALL DOLT_CHECKOUT('viol2');",
			"DELETE FROM parent where pk = 2;",
			"CALL DOLT_COMMIT('-am', 'delete 2');",
			"CALL DOLT_MERGE('other2');",
			"CALL DOLT_COMMIT('-afm', 'commit violations 2');",

			"CALL DOLT_CHECKOUT('other3');",
			"INSERT INTO PARENT VALUES (3);",
			"CALL DOLT_COMMIT('-am', 'edit needed to trigger three-way merge');",

			"CALL DOLT_CHECKOUT('viol1');",
		},
		Assertions: []queries.ScriptTestAssertion{
			{
				Query:    "SELECT violation_type, pk, fk from dolt_constraint_violations_child;",
				Expected: []sql.Row{{"foreign key", 1, 1}},
			},
			{
				Query:    "SELECT pk, fk from child;",
				Expected: []sql.Row{{1, 1}},
			},
			{
				Query:    "SELECT * from parent;",
				Expected: []sql.Row{},
			},
			{
				Query:    "CALL DOLT_CHECKOUT('viol2');",
				Expected: []sql.Row{{0}},
			},
			{
				Query:    "SELECT violation_type, pk, fk from dolt_constraint_violations_child;",
				Expected: []sql.Row{{"foreign key", 2, 2}},
			},
			{
				Query:    "SELECT pk, fk from child;",
				Expected: []sql.Row{{2, 2}},
			},
			{
				Query:    "SELECT * from parent;",
				Expected: []sql.Row{},
			},
			{
				Query:    "CALL DOLT_MERGE('viol1');",
				Expected: []sql.Row{{0, 1}},
			},
			// the commit hashes for the above two violations change in this merge
			{
				Query:    "SELECT violation_type, fk, pk from dolt_constraint_violations_child;",
				Expected: []sql.Row{{"foreign key", 1, 1}, {"foreign key", 2, 2}},
			},
			{
				Query:    "SELECT pk, fk from child;",
				Expected: []sql.Row{{1, 1}, {2, 2}},
			},
			{
				Query:    "SELECT * from parent;",
				Expected: []sql.Row{},
			},
			{
				Query:            "CALL DOLT_COMMIT('-afm', 'commit active merge');",
				SkipResultsCheck: true,
			},
			{
				Query:    "SET FOREIGN_KEY_CHECKS=0;",
				Expected: []sql.Row{{}},
			},
			{
				Query:    "UPDATE child set fk = 4;",
				Expected: []sql.Row{{sql.OkResult{RowsAffected: 2, InsertID: 0, Info: plan.UpdateInfo{Matched: 2, Updated: 2}}}},
			},
			{
				Query:            "CALL DOLT_COMMIT('-afm', 'update children to new value');",
				SkipResultsCheck: true,
			},
			{
				Query:    "CALL DOLT_MERGE('other3');",
				Expected: []sql.Row{{0, 1}},
			},
			{
				Query:    "SELECT violation_type, pk, fk from dolt_constraint_violations_child;",
				Expected: []sql.Row{{"foreign key", 1, 1}, {"foreign key", 1, 4}, {"foreign key", 2, 2}, {"foreign key", 2, 4}},
			},
		},
	},
}

// AppendViolationsAbortOnConflictsMergeScripts tests old format merge behavior
// where violations are appended and merges are aborted if there are existing
// violations and/or conflicts.
var AppendViolationsAbortOnConflictsMergeScripts = []queries.ScriptTest{
	{
		Name: "merging branches into a constraint violated head. Any new violations are appended",
		SetUpScript: []string{
			"CREATE table parent (pk int PRIMARY KEY, col1 int);",
			"CREATE table child (pk int PRIMARY KEY, parent_fk int, FOREIGN KEY (parent_fk) REFERENCES parent(pk));",
			"CREATE table other (pk int);",
			"INSERT INTO parent VALUES (1, 1), (2, 2);",
			"CALL DOLT_COMMIT('-am', 'setup');",
			"CALL DOLT_BRANCH('branch1');",
			"CALL DOLT_BRANCH('branch2');",
		},
		Assertions: []queries.ScriptTestAssertion{
			{
				// we need dolt_force_transaction_commit because we want to
				// transaction commit constraint violations that occur as a
				// result of a merge.
				Query:    "set autocommit = off, dolt_force_transaction_commit = on",
				Expected: []sql.Row{{}},
			},
			{
				Query:    "DELETE FROM parent where pk = 1;",
				Expected: []sql.Row{{sql.NewOkResult(1)}},
			},
			{
				Query:            "CALL DOLT_COMMIT('-am', 'delete parent 1');",
				SkipResultsCheck: true,
			},
			{
				Query:    "CALL DOLT_CHECKOUT('branch1');",
				Expected: []sql.Row{{0}},
			},
			{
				Query:    "INSERT INTO CHILD VALUES (1, 1);",
				Expected: []sql.Row{{sql.NewOkResult(1)}},
			},
			{
				Query:            "CALL DOLT_COMMIT('-am', 'insert child of parent 1');",
				SkipResultsCheck: true,
			},
			{
				Query:    "CALL DOLT_CHECKOUT('main');",
				Expected: []sql.Row{{0}},
			},
			{
				Query:    "CALL DOLT_MERGE('branch1');",
				Expected: []sql.Row{{0, 1}},
			},
			{
				Query:    "SELECT violation_type, pk, parent_fk from dolt_constraint_violations_child;",
				Expected: []sql.Row{{uint16(1), 1, 1}},
			},
			{
				Query:    "COMMIT;",
				Expected: []sql.Row{},
			},
			{
				Query:          "CALL DOLT_COMMIT('-am', 'commit constraint violations');",
				ExpectedErrStr: "error: the table(s) child have constraint violations",
			},
			{
				Query:            "CALL DOLT_COMMIT('-afm', 'commit constraint violations');",
				SkipResultsCheck: true,
			},
			{
				Query:    "CALL DOLT_BRANCH('branch3');",
				Expected: []sql.Row{{0}},
			},
			{
				Query:    "DELETE FROM parent where pk = 2;",
				Expected: []sql.Row{{sql.NewOkResult(1)}},
			},
			{
				Query:            "CALL DOLT_COMMIT('-afm', 'remove parent 2');",
				SkipResultsCheck: true,
			},
			{
				Query:    "CALL DOLT_CHECKOUT('branch2');",
				Expected: []sql.Row{{0}},
			},
			{
				Query:    "INSERT INTO OTHER VALUES (1);",
				Expected: []sql.Row{{sql.NewOkResult(1)}},
			},
			{
				Query:            "CALL DOLT_COMMIT('-am', 'non-fk insert');",
				SkipResultsCheck: true,
			},
			{
				Query:    "CALL DOLT_CHECKOUT('main');",
				Expected: []sql.Row{{0}},
			},
			{
				Query:    "CALL DOLT_MERGE('branch2');",
				Expected: []sql.Row{{0, 1}},
			},
			{
				Query:    "SELECT violation_type, pk, parent_fk from dolt_constraint_violations_child;",
				Expected: []sql.Row{{uint16(1), 1, 1}},
			},
			{
				Query:    "COMMIT;",
				Expected: []sql.Row{},
			},
			{
				Query:          "CALL DOLT_COMMIT('-am', 'commit non-conflicting merge');",
				ExpectedErrStr: "error: the table(s) child have constraint violations",
			},
			{
				Query:            "CALL DOLT_COMMIT('-afm', 'commit non-conflicting merge');",
				SkipResultsCheck: true,
			},
			{
				Query:    "CALL DOLT_CHECKOUT('branch3');",
				Expected: []sql.Row{{0}},
			},
			{
				Query:    "INSERT INTO CHILD VALUES (2, 2);",
				Expected: []sql.Row{{sql.NewOkResult(1)}},
			},
			{
				Query:            "CALL DOLT_COMMIT('-afm', 'add child of parent 2');",
				SkipResultsCheck: true,
			},
			{
				Query:    "CALL DOLT_CHECKOUT('main');",
				Expected: []sql.Row{{0}},
			},
			{
				Query:    "CALL DOLT_MERGE('branch3');",
				Expected: []sql.Row{{0, 1}},
			},
			{
				Query:    "SELECT violation_type, pk, parent_fk from dolt_constraint_violations_child;",
				Expected: []sql.Row{{uint16(1), 1, 1}, {uint16(1), 2, 2}},
			},
		},
	},
	{
		Name: "conflicting merge aborts when conflicts and violations already exist",
		SetUpScript: []string{
			"CREATE table parent (pk int PRIMARY KEY, col1 int);",
			"CREATE table child (pk int PRIMARY KEY, parent_fk int, FOREIGN KEY (parent_fk) REFERENCES parent(pk));",
			"INSERT INTO parent VALUES (1, 1), (2, 1);",
			"CALL DOLT_COMMIT('-am', 'create table with data');",
			"CALL DOLT_BRANCH('other');",
			"CALL DOLT_BRANCH('other2');",
			"UPDATE parent SET col1 = 2 where pk = 1;",
			"DELETE FROM parent where pk = 2;",
			"CALL DOLT_COMMIT('-am', 'updating col1 to 2 and remove pk = 2');",
			"CALL DOLT_CHECKOUT('other');",
			"UPDATE parent SET col1 = 3 where pk = 1;",
			"INSERT into child VALUEs (1, 2);",
			"CALL DOLT_COMMIT('-am', 'updating col1 to 3 and adding child of pk 2');",
			"CALL DOLT_CHECKOUT('other2')",
			"UPDATE parent SET col1 = 4 where pk = 1",
			"CALL DOLT_COMMIT('-am', 'updating col1 to 4');",
			"CALL DOLT_CHECKOUT('main');",
		},
		Assertions: []queries.ScriptTestAssertion{
			{
				Query:    "SET dolt_force_transaction_commit = 1",
				Expected: []sql.Row{{}},
			},
			{
				Query:    "CALL DOLT_MERGE('other');",
				Expected: []sql.Row{{0, 1}},
			},
			{
				Query:    "SELECT * from parent;",
				Expected: []sql.Row{{1, 2}},
			},
			{
				Query:    "SELECT * from child;",
				Expected: []sql.Row{{1, 2}},
			},
			{
				Query:    "SELECT base_col1, base_pk, our_col1, our_pk, their_col1, their_pk from dolt_conflicts_parent;",
				Expected: []sql.Row{{1, 1, 2, 1, 3, 1}},
			},
			{
				Query:    "SELECT violation_type, pk, parent_fk from dolt_constraint_violations_child;",
				Expected: []sql.Row{{uint16(1), 1, 2}},
			},
			// commit so we can merge again
			{
				Query:            "CALL DOLT_COMMIT('-afm', 'committing merge conflicts');",
				SkipResultsCheck: true,
			},
			{
				Query:          "CALL DOLT_MERGE('other2');",
				ExpectedErrStr: "existing unresolved conflicts would be overridden by new conflicts produced by merge. Please resolve them and try again",
			},
			{
				Query:    "SELECT * from parent;",
				Expected: []sql.Row{{1, 2}},
			},
			{
				Query:    "SELECT * from child;",
				Expected: []sql.Row{{1, 2}},
			},
			{
				Query:    "SELECT base_col1, base_pk, our_col1, our_pk, their_col1, their_pk from dolt_conflicts_parent;",
				Expected: []sql.Row{{1, 1, 2, 1, 3, 1}},
			},
			{
				Query:    "SELECT violation_type, pk, parent_fk from dolt_constraint_violations_child;",
				Expected: []sql.Row{{uint16(1), 1, 2}},
			},
		},
	},
	{
		Name: "non-conflicting / non-violating merge succeeds when conflicts and violations already exist",
		SetUpScript: []string{
			"CREATE table parent (pk int PRIMARY KEY, col1 int);",
			"CREATE table child (pk int PRIMARY KEY, parent_fk int, FOREIGN KEY (parent_fk) REFERENCES parent(pk));",
			"INSERT INTO parent VALUES (1, 1), (2, 1);",
			"CALL DOLT_COMMIT('-am', 'create table with data');",
			"CALL DOLT_BRANCH('other');",
			"CALL DOLT_BRANCH('other2');",
			"UPDATE parent SET col1 = 2 where pk = 1;",
			"DELETE FROM parent where pk = 2;",
			"CALL DOLT_COMMIT('-am', 'updating col1 to 2 and remove pk = 2');",
			"CALL DOLT_CHECKOUT('other');",
			"UPDATE parent SET col1 = 3 where pk = 1;",
			"INSERT into child VALUES (1, 2);",
			"CALL DOLT_COMMIT('-am', 'updating col1 to 3 and adding child of pk 2');",
			"CALL DOLT_CHECKOUT('other2')",
			"INSERT INTO parent values (3, 1);",
			"CALL DOLT_COMMIT('-am', 'insert parent with pk 3');",
			"CALL DOLT_CHECKOUT('main');",
		},
		Assertions: []queries.ScriptTestAssertion{
			{
				Query:    "SET dolt_force_transaction_commit = 1;",
				Expected: []sql.Row{{}},
			},
			{
				Query:    "CALL DOLT_MERGE('other');",
				Expected: []sql.Row{{0, 1}},
			},
			{
				Query:    "SELECT * from parent;",
				Expected: []sql.Row{{1, 2}},
			},
			{
				Query:    "SELECT * from child;",
				Expected: []sql.Row{{1, 2}},
			},
			{
				Query:    "SELECT base_col1, base_pk, our_col1, our_pk, their_col1, their_pk from dolt_conflicts_parent;",
				Expected: []sql.Row{{1, 1, 2, 1, 3, 1}},
			},
			{
				Query:    "SELECT violation_type, pk, parent_fk from dolt_constraint_violations_child;",
				Expected: []sql.Row{{uint16(1), 1, 2}},
			},
			// commit so we can merge again
			{
				Query:            "CALL DOLT_COMMIT('-afm', 'committing merge conflicts');",
				SkipResultsCheck: true,
			},
			{
				Query:    "CALL DOLT_MERGE('other2');",
				Expected: []sql.Row{{0, 1}},
			},
			{
				Query:    "SELECT * from parent;",
				Expected: []sql.Row{{1, 2}, {3, 1}},
			},
			{
				Query:    "SELECT * from child;",
				Expected: []sql.Row{{1, 2}},
			},
			{
				Query:    "SELECT base_col1, base_pk, our_col1, our_pk, their_col1, their_pk from dolt_conflicts_parent;",
				Expected: []sql.Row{{1, 1, 2, 1, 3, 1}},
			},
			{
				Query:    "SELECT violation_type, pk, parent_fk from dolt_constraint_violations_child;",
				Expected: []sql.Row{{uint16(1), 1, 2}},
			},
		},
	},
}

var DoltBranchScripts = []queries.ScriptTest{
	{
		Name: "Create branches from HEAD with dolt_branch procedure",
		Assertions: []queries.ScriptTestAssertion{
			{
				Query:    "CALL DOLT_BRANCH('myNewBranch1')",
				Expected: []sql.Row{{0}},
			},
			{
				Query:    "SELECT COUNT(*) FROM DOLT_BRANCHES WHERE NAME='myNewBranch1';",
				Expected: []sql.Row{{1}},
			},
			{
				// Trying to recreate that branch fails without the force flag
				Query:          "CALL DOLT_BRANCH('myNewBranch1')",
				ExpectedErrStr: "fatal: A branch named 'myNewBranch1' already exists.",
			},
			{
				Query:    "CALL DOLT_BRANCH('-f', 'myNewBranch1')",
				Expected: []sql.Row{{0}},
			},
		},
	},
	{
		Name: "Rename branches with dolt_branch procedure",
		Assertions: []queries.ScriptTestAssertion{
			{
				Query:    "CALL DOLT_BRANCH('myNewBranch1')",
				Expected: []sql.Row{{0}},
			},
			{
				Query:    "CALL DOLT_BRANCH('myNewBranch2')",
				Expected: []sql.Row{{0}},
			},
			{
				// Renaming to an existing name fails without the force flag
				Query:          "CALL DOLT_BRANCH('-m', 'myNewBranch1', 'myNewBranch2')",
				ExpectedErrStr: "already exists",
			},
			{
				Query:    "CALL DOLT_BRANCH('-mf', 'myNewBranch1', 'myNewBranch2')",
				Expected: []sql.Row{{0}},
			},
			{
				Query:    "CALL DOLT_BRANCH('-m', 'myNewBranch2', 'myNewBranch3')",
				Expected: []sql.Row{{0}},
			},
		},
	},
	{
		Name: "Copy branches from other branches using dolt_branch procedure",
		SetUpScript: []string{
			"CALL DOLT_BRANCH('myNewBranch1')",
		},
		Assertions: []queries.ScriptTestAssertion{
			{
				Query:          "CALL DOLT_BRANCH('-c')",
				ExpectedErrStr: "error: invalid usage",
			},
			{
				Query:          "CALL DOLT_BRANCH('-c', 'myNewBranch1')",
				ExpectedErrStr: "error: invalid usage",
			},
			{
				Query:          "CALL DOLT_BRANCH('-c', 'myNewBranch2')",
				ExpectedErrStr: "error: invalid usage",
			},
			{
				Query:          "CALL DOLT_BRANCH('-c', '', '')",
				ExpectedErrStr: "error: cannot branch empty string",
			},
			{
				Query:    "CALL DOLT_BRANCH('-c', 'myNewBranch1', 'myNewBranch2')",
				Expected: []sql.Row{{0}},
			},
			{
				Query:    "SELECT COUNT(*) FROM DOLT_BRANCHES WHERE NAME='myNewBranch2';",
				Expected: []sql.Row{{1}},
			},
			{
				Query:          "CALL DOLT_BRANCH('-c', 'myNewBranch1', 'myNewBranch2')",
				ExpectedErrStr: "fatal: A branch named 'myNewBranch2' already exists.",
			},
			{
				Query:    "CALL DOLT_BRANCH('-cf', 'myNewBranch1', 'myNewBranch2')",
				Expected: []sql.Row{{0}},
			},
		},
	},
	{
		Name: "Delete branches with dolt_branch procedure",
		SetUpScript: []string{
			"CALL DOLT_BRANCH('myNewBranch1')",
			"CALL DOLT_BRANCH('myNewBranch2')",
			"CALL DOLT_BRANCH('myNewBranch3')",
			"CALL DOLT_BRANCH('myNewBranchWithCommit')",
			"CALL DOLT_CHECKOUT('myNewBranchWithCommit')",
			"CALL DOLT_COMMIT('--allow-empty', '-am', 'empty commit')",
			"CALL DOLT_CHECKOUT('main')",
		},
		Assertions: []queries.ScriptTestAssertion{
			{
				Query:          "CALL DOLT_BRANCH('-d')",
				ExpectedErrStr: "error: invalid usage",
			},
			{
				Query:          "CALL DOLT_BRANCH('-d', '')",
				ExpectedErrStr: "error: cannot branch empty string",
			},
			{
				Query:          "CALL DOLT_BRANCH('-d', 'branchDoesNotExist')",
				ExpectedErrStr: "branch not found",
			},
			{
				Query:    "CALL DOLT_BRANCH('-d', 'myNewBranch1')",
				Expected: []sql.Row{{0}},
			},
			{
				Query:    "SELECT COUNT(*) FROM DOLT_BRANCHES WHERE NAME='myNewBranch1'",
				Expected: []sql.Row{{0}},
			},
			{
				Query:    "CALL DOLT_BRANCH('-d', 'myNewBranch2', 'myNewBranch3')",
				Expected: []sql.Row{{0}},
			},
			{
				// Trying to delete a branch with unpushed changes fails without force option
				Query:          "CALL DOLT_BRANCH('-d', 'myNewBranchWithCommit')",
				ExpectedErrStr: "attempted to delete a branch that is not fully merged into its parent; use `-f` to force",
			},
			{
				Query:    "CALL DOLT_BRANCH('-df', 'myNewBranchWithCommit')",
				Expected: []sql.Row{{0}},
			},
		},
	},
	{
		Name: "Create branch from startpoint",
		SetUpScript: []string{
			"create table a (x int)",
			"set @commit1 = (select DOLT_COMMIT('-am', 'add table a'));",
		},
		Assertions: []queries.ScriptTestAssertion{
			{
				Query:    "show tables",
				Expected: []sql.Row{{"a"}, {"myview"}},
			},
			{
				Query:    "CALL DOLT_CHECKOUT('-b', 'newBranch', 'head~1')",
				Expected: []sql.Row{{0}},
			},
			{
				Query:    "show tables",
				Expected: []sql.Row{{"myview"}},
			},
			{
				Query:    "CALL DOLT_CHECKOUT('-b', 'newBranch2', @commit1)",
				Expected: []sql.Row{{0}},
			},
			{
				Query:    "show tables",
				Expected: []sql.Row{{"a"}, {"myview"}},
			},
			{
				Query:          "CALL DOLT_CHECKOUT('-b', 'otherBranch', 'unknownCommit')",
				ExpectedErrStr: "fatal: 'unknownCommit' is not a commit and a branch 'otherBranch' cannot be created from it",
			},
		},
	},
}

var DoltReset = []queries.ScriptTest{
	{
		Name: "CALL DOLT_RESET('--hard') should reset the merge state after uncommitted merge",
		SetUpScript: []string{
			"CREATE TABLE test1 (pk int NOT NULL, c1 int, c2 int, PRIMARY KEY (pk));",
			"INSERT INTO test1 values (0,1,1);",
			"CALL DOLT_COMMIT('-am', 'added table')",

			"CALL DOLT_CHECKOUT('-b', 'merge_branch');",
			"UPDATE test1 set c1 = 2;",
			"CALL DOLT_COMMIT('-am', 'update pk 0 = 2,1 to test1');",

			"CALL DOLT_CHECKOUT('main');",
			"UPDATE test1 set c2 = 2;",
			"CALL DOLT_COMMIT('-am', 'update pk 0 = 1,2 to test1');",

			"CALL DOLT_MERGE('merge_branch');",

			"CALL DOLT_RESET('--hard');",
		},
		Assertions: []queries.ScriptTestAssertion{
			{
				Query:          "CALL DOLT_MERGE('--abort')",
				ExpectedErrStr: "fatal: There is no merge to abort",
			},
		},
	},
	{
		Name: "CALL DOLT_RESET('--hard') should reset the merge state after conflicting merge",
		SetUpScript: []string{
			"SET dolt_allow_commit_conflicts = on",
			"CREATE TABLE test1 (pk int NOT NULL, c1 int, c2 int, PRIMARY KEY (pk));",
			"INSERT INTO test1 values (0,1,1);",
			"CALL DOLT_COMMIT('-am', 'added table')",

			"CALL DOLT_CHECKOUT('-b', 'merge_branch');",
			"UPDATE test1 set c1 = 2, c2 = 2;",
			"CALL DOLT_COMMIT('-am', 'update pk 0 = 2,2 to test1');",

			"CALL DOLT_CHECKOUT('main');",
			"UPDATE test1 set c1 = 3, c2 = 3;",
			"CALL DOLT_COMMIT('-am', 'update pk 0 = 3,3 to test1');",

			"CALL DOLT_MERGE('merge_branch');",
			"CALL DOLT_RESET('--hard');",
		},
		Assertions: []queries.ScriptTestAssertion{
			{
				Query:          "CALL DOLT_MERGE('--abort')",
				ExpectedErrStr: "fatal: There is no merge to abort",
			},
		},
	},
}

var DiffSystemTableScriptTests = []queries.ScriptTest{
	{
		Name: "base case: added rows",
		SetUpScript: []string{
			"create table t (pk int primary key, c1 int, c2 int);",
			"insert into t values (1, 2, 3), (4, 5, 6);",
			"set @Commit1 = (select DOLT_COMMIT('-am', 'creating table t'));",
		},
		Assertions: []queries.ScriptTestAssertion{
			{
				Query:    "SELECT COUNT(*) FROM DOLT_DIFF_t;",
				Expected: []sql.Row{{2}},
			},
			{
				Query: "SELECT to_pk, to_c1, to_c2, from_pk, from_c1, from_c2, diff_type FROM DOLT_DIFF_t WHERE TO_COMMIT=@Commit1 ORDER BY to_pk, to_c2, to_c2, from_pk, from_c1, from_c2, diff_type;",
				Expected: []sql.Row{
					{1, 2, 3, nil, nil, nil, "added"},
					{4, 5, 6, nil, nil, nil, "added"},
				},
			},
		},
	},
	{
		Name: "base case: modified rows",
		SetUpScript: []string{
			"create table t (pk int primary key, c1 int, c2 int);",
			"insert into t values (1, 2, 3), (4, 5, 6);",
			"set @Commit1 = (select DOLT_COMMIT('-am', 'creating table t'));",

			"update t set c2=0 where pk=1",
			"set @Commit2 = (select DOLT_COMMIT('-am', 'modifying row'));",
		},
		Assertions: []queries.ScriptTestAssertion{
			{
				Query:    "SELECT COUNT(*) FROM DOLT_DIFF_t;",
				Expected: []sql.Row{{3}},
			},
			{
				Query: "SELECT to_pk, to_c1, to_c2, from_pk, from_c1, from_c2, diff_type FROM DOLT_DIFF_t WHERE TO_COMMIT=@Commit2 ORDER BY to_pk, to_c2, to_c2, from_pk, from_c1, from_c2, diff_type;",
				Expected: []sql.Row{
					{1, 2, 0, 1, 2, 3, "modified"},
				},
			},
		},
	},
	{
		Name: "base case: deleted row",
		SetUpScript: []string{
			"create table t (pk int primary key, c1 int, c2 int);",
			"insert into t values (1, 2, 3), (4, 5, 6);",
			"set @Commit1 = (select DOLT_COMMIT('-am', 'creating table t'));",

			"delete from t where pk=1",
			"set @Commit2 = (select DOLT_COMMIT('-am', 'modifying row'));",
		},
		Assertions: []queries.ScriptTestAssertion{
			{
				Query:    "SELECT COUNT(*) FROM DOLT_DIFF_t;",
				Expected: []sql.Row{{3}},
			},
			{
				Query: "SELECT to_pk, to_c1, to_c2, from_pk, from_c1, from_c2, diff_type FROM DOLT_DIFF_t WHERE TO_COMMIT=@Commit2 ORDER BY to_pk;",
				Expected: []sql.Row{
					{nil, nil, nil, 1, 2, 3, "removed"},
				},
			},
		},
	},
	{
		// In this case, we do not expect to see the old/dropped table included in the dolt_diff_table output
		Name: "table drop and recreate with overlapping schema",
		SetUpScript: []string{
			"create table t (pk int primary key, c int);",
			"insert into t values (1, 2), (3, 4);",
			"set @Commit1 = (select DOLT_COMMIT('-am', 'creating table t'));",

			"drop table t;",
			"set @Commit2 = (select DOLT_COMMIT('-am', 'dropping table t'));",

			"create table t (pk int primary key, c int);",
			"insert into t values (100, 200), (300, 400);",
			"set @Commit3 = (select DOLT_COMMIT('-am', 'recreating table t'));",
		},
		Assertions: []queries.ScriptTestAssertion{
			{
				Query:    "SELECT COUNT(*) FROM DOLT_DIFF_t",
				Expected: []sql.Row{{2}},
			},
			{
				Query: "SELECT to_pk, to_c, from_pk, from_c, diff_type FROM DOLT_DIFF_t WHERE TO_COMMIT=@Commit3 ORDER BY to_pk;",
				Expected: []sql.Row{
					{100, 200, nil, nil, "added"},
					{300, 400, nil, nil, "added"},
				},
			},
		},
	},
	{
		// When a column is dropped we should see the column's value set to null in that commit
		Name: "column drop",
		SetUpScript: []string{
			"create table t (pk int primary key, c1 int, c2 int);",
			"insert into t values (1, 2, 3), (4, 5, 6);",
			"set @Commit1 = (select DOLT_COMMIT('-am', 'creating table t'));",

			"alter table t drop column c1;",
			"set @Commit2 = (select DOLT_COMMIT('-am', 'dropping column c'));",
		},
		Assertions: []queries.ScriptTestAssertion{
			{
				Query:    "SELECT COUNT(*) FROM DOLT_DIFF_t;",
				Expected: []sql.Row{{4}},
			},
			{
				Query: "SELECT to_pk, to_c2, from_pk, from_c2 FROM DOLT_DIFF_t WHERE TO_COMMIT=@Commit1 ORDER BY to_pk;",
				Expected: []sql.Row{
					{1, 3, nil, nil},
					{4, 6, nil, nil},
				},
			},
			{
				Query: "SELECT to_pk, to_c2, from_pk, from_c2 FROM DOLT_DIFF_t WHERE TO_COMMIT=@Commit2 ORDER BY to_pk;",
				Expected: []sql.Row{
					{1, 3, 1, 3},
					{4, 6, 4, 6},
				},
			},
		},
	},
	{
		// When a column is dropped and recreated with the same type, we expect it to be included in dolt_diff output
		Name: "column drop and recreate with same type",
		SetUpScript: []string{
			"create table t (pk int primary key, c int);",
			"insert into t values (1, 2), (3, 4);",
			"set @Commit1 = (select DOLT_COMMIT('-am', 'creating table t'));",

			"alter table t drop column c;",
			"set @Commit2 = (select DOLT_COMMIT('-am', 'dropping column c'));",

			"alter table t add column c int;",
			"insert into t values (100, 101);",
			"set @Commit3 = (select DOLT_COMMIT('-am', 'inserting into t'));",
		},
		Assertions: []queries.ScriptTestAssertion{
			{
				Query:    "SELECT COUNT(*) FROM DOLT_DIFF_t;",
				Expected: []sql.Row{{5}},
			},
			{
				Query: "SELECT to_pk, to_c, from_pk, from_c, diff_type FROM DOLT_DIFF_t WHERE TO_COMMIT=@Commit1 ORDER BY to_pk;",
				Expected: []sql.Row{
					{1, 2, nil, nil, "added"},
					{3, 4, nil, nil, "added"},
				},
			},
			{
				Query: "SELECT to_pk, to_c, from_pk, from_c, diff_type FROM DOLT_DIFF_t WHERE TO_COMMIT=@Commit2 ORDER BY to_pk;",
				Expected: []sql.Row{
					{1, nil, 1, 2, "modified"},
					{3, nil, 3, 4, "modified"},
				},
			},
			{
				Query: "SELECT to_pk, to_c, from_pk, from_c, diff_type FROM DOLT_DIFF_t WHERE TO_COMMIT=@Commit3 ORDER BY to_pk;",
				Expected: []sql.Row{
					{100, 101, nil, nil, "added"},
				},
			},
		},
	},
	{
		// When a column is dropped and then another column with the same type is renamed to that name, we expect it to be included in dolt_diff output
		Name: "column drop, then rename column with same type to same name",
		SetUpScript: []string{
			"create table t (pk int primary key, c1 int, c2 int);",
			"insert into t values (1, 2, 3), (4, 5, 6);",
			"set @Commit1 = (select DOLT_COMMIT('-am', 'creating table t'));",

			"alter table t drop column c1;",
			"set @Commit2 = (select DOLT_COMMIT('-am', 'dropping column c1'));",

			"alter table t rename column c2 to c1;",
			"insert into t values (100, 101);",
			"set @Commit3 = (select DOLT_COMMIT('-am', 'inserting into t'));",
		},
		Assertions: []queries.ScriptTestAssertion{
			{
				Query:    "SELECT COUNT(*) FROM DOLT_DIFF_t;",
				Expected: []sql.Row{{5}},
			},
			{
				Query: "SELECT to_pk, to_c1, from_pk, from_c1, diff_type FROM DOLT_DIFF_t WHERE TO_COMMIT=@Commit1 ORDER BY to_pk;",
				Expected: []sql.Row{
					{1, 2, nil, nil, "added"},
					{4, 5, nil, nil, "added"},
				},
			},
			{
				Query: "SELECT to_pk, to_c1, from_pk, from_c1, diff_type FROM DOLT_DIFF_t WHERE TO_COMMIT=@Commit2 ORDER BY to_pk;",
				Expected: []sql.Row{
					{1, nil, 1, 2, "modified"},
					{4, nil, 4, 5, "modified"},
				},
			},
			{
				Query: "SELECT to_pk, to_c1, from_pk, from_c1, diff_type FROM DOLT_DIFF_t WHERE TO_COMMIT=@Commit3 ORDER BY to_pk;",
				Expected: []sql.Row{
					{100, 101, nil, nil, "added"},
					// TODO: It's more correct to also return the following rows.
					//{1, 3, 1, nil, "modified"},
					//{4, 6, 4, nil, "modified"}

					// To explain why, let's inspect table t at each of the commits:
					//
					//     @Commit1          @Commit2         @Commit3
					// +----+----+----+     +----+----+     +-----+-----+
					// | pk | c1 | c2 |     | pk | c2 |     | pk  | c1  |
					// +----+----+----+     +----+----+     +-----+-----+
					// | 1  | 2  | 3  |     | 1  | 3  |     | 1   | 3   |
					// | 4  | 5  | 6  |     | 4  | 6  |     | 4   | 6   |
					// +----+----+----+     +----+----+     | 100 | 101 |
					//                                      +-----+-----+
					//
					// If you were to interpret each table using the schema at
					// @Commit3, (pk, c1), you would see the following:
					//
					//   @Commit1            @Commit2         @Commit3
					// +----+----+         +----+------+     +-----+-----+
					// | pk | c1 |         | pk | c1   |     | pk  | c1  |
					// +----+----+         +----+------+     +-----+-----+
					// | 1  | 2  |         | 1  | NULL |     | 1   | 3   |
					// | 4  | 5  |         | 4  | NULL |     | 4   | 6   |
					// +----+----+         +----+------+     | 100 | 101 |
					//                                       +-----+-----+
					//
					// The corresponding diffs for the interpreted tables:
					//
					// Diff between init and @Commit1:
					// + (1, 2)
					// + (4, 5)
					//
					// Diff between @Commit1 and @Commit2:
					// ~ (1, NULL)
					// ~ (4, NULL)
					//
					// Diff between @Commit2 and @Commit3:
					// ~ (1, 3) <- currently not outputted
					// ~ (4, 6) <- currently not outputted
					// + (100, 101)
					//
					// The missing rows are not produced by diff since the
					// underlying value of the prolly trees are not modified during a column rename.
				},
			},
		},
	},
	{
		// When a column is dropped and recreated with a different type, we expect only the new column
		// to be included in dolt_diff output, with previous values coerced (with any warnings reported) to the new type
		Name: "column drop and recreate with different type that can be coerced (int -> string)",
		SetUpScript: []string{
			"create table t (pk int primary key, c int);",
			"insert into t values (1, 2), (3, 4);",
			"set @Commit1 = (select DOLT_COMMIT('-am', 'creating table t'));",

			"alter table t drop column c;",
			"set @Commit2 = (select DOLT_COMMIT('-am', 'dropping column c'));",

			"alter table t add column c text;",
			"insert into t values (100, '101');",
			"set @Commit3 = (select DOLT_COMMIT('-am', 're-adding column c'));",
		},
		Assertions: []queries.ScriptTestAssertion{
			{
				Query:    "SELECT COUNT(*) FROM DOLT_DIFF_t;",
				Expected: []sql.Row{{5}},
			},
			{
				Query: "SELECT to_pk, to_c, from_pk, from_c, diff_type FROM DOLT_DIFF_t WHERE TO_COMMIT=@Commit1 ORDER BY to_pk;",
				Expected: []sql.Row{
					{1, "2", nil, nil, "added"},
					{3, "4", nil, nil, "added"},
				},
			},
			{
				Query: "SELECT to_pk, to_c, from_pk, from_c, diff_type FROM DOLT_DIFF_t WHERE TO_COMMIT=@Commit2 ORDER BY to_pk;",
				Expected: []sql.Row{
					{1, nil, 1, "2", "modified"},
					{3, nil, 3, "4", "modified"},
				},
			},
			{
				Query: "SELECT to_pk, to_c, from_pk, from_c, diff_type FROM DOLT_DIFF_t WHERE TO_COMMIT=@Commit3 ORDER BY to_pk;",
				Expected: []sql.Row{
					{100, "101", nil, nil, "added"},
				},
			},
		},
	},
	{
		Name: "column drop and recreate with different type that can NOT be coerced (string -> int)",
		SetUpScript: []string{
			"create table t (pk int primary key, c text);",
			"insert into t values (1, 'two'), (3, 'four');",
			"set @Commit1 = (select DOLT_COMMIT('-am', 'creating table t'));",

			"alter table t drop column c;",
			"set @Commit2 = (select DOLT_COMMIT('-am', 'dropping column c'));",

			"alter table t add column c int;",
			"insert into t values (100, 101);",
			"set @Commit3 = (select DOLT_COMMIT('-am', 're-adding column c'));",
		},
		Assertions: []queries.ScriptTestAssertion{
			{
				Query:    "SELECT COUNT(*) FROM DOLT_DIFF_t;",
				Expected: []sql.Row{{5}},
			},
			{
				Query: "SELECT to_pk, to_c, from_pk, from_c, diff_type FROM DOLT_DIFF_t WHERE TO_COMMIT=@Commit1 ORDER BY to_pk;",
				Expected: []sql.Row{
					{1, nil, nil, nil, "added"},
					{3, nil, nil, nil, "added"},
				},
			},
			{
				Query: "SELECT to_pk, to_c, from_pk, from_c, diff_type FROM DOLT_DIFF_t WHERE TO_COMMIT=@Commit2 ORDER BY to_pk;",
				Expected: []sql.Row{
					{1, nil, 1, nil, "modified"},
					{3, nil, 3, nil, "modified"},
				},
			},
			{
				Query: "SELECT to_pk, to_c, from_pk, from_c, diff_type FROM DOLT_DIFF_t WHERE TO_COMMIT=@Commit3 ORDER BY to_pk;",
				Expected: []sql.Row{
					{100, 101, nil, nil, "added"},
				},
			},
			{
				Query:                           "select * from dolt_diff_t;",
				ExpectedWarning:                 1105,
				ExpectedWarningsCount:           4,
				ExpectedWarningMessageSubstring: "unable to coerce value from field",
				SkipResultsCheck:                true,
			},
		},
	},
	{
		Name: "multiple column renames",
		SetUpScript: []string{
			"create table t (pk int primary key, c1 int);",
			"insert into t values (1, 2);",
			"set @Commit1 = (select DOLT_COMMIT('-am', 'creating table t'));",

			"alter table t rename column c1 to c2;",
			"insert into t values (3, 4);",
			"set @Commit2 = (select DOLT_COMMIT('-am', 'renaming c1 to c2'));",

			"alter table t drop column c2;",
			"set @Commit3 = (select DOLT_COMMIT('-am', 'dropping column c2'));",

			"alter table t add column c2 int;",
			"insert into t values (100, '101');",
			"set @Commit4 = (select DOLT_COMMIT('-am', 'recreating column c2'));",
		},
		Assertions: []queries.ScriptTestAssertion{
			{
				Query:    "SELECT COUNT(*) FROM DOLT_DIFF_t;",
				Expected: []sql.Row{{5}},
			},
			{
				Query: "SELECT to_pk, to_c2, from_pk, from_c2, diff_type FROM DOLT_DIFF_t WHERE TO_COMMIT=@Commit1 ORDER BY to_pk;",
				Expected: []sql.Row{
					{1, nil, nil, nil, "added"},
				},
			},
			{
				Query: "SELECT to_pk, to_c2, from_pk, from_c2, diff_type FROM DOLT_DIFF_t WHERE TO_COMMIT=@Commit2 ORDER BY to_pk;",
				Expected: []sql.Row{
					{3, 4, nil, nil, "added"},
				},
			},
			{
				Query: "SELECT to_pk, to_c2, from_pk, from_c2, diff_type FROM DOLT_DIFF_t WHERE TO_COMMIT=@Commit3 ORDER BY to_pk;",
				Expected: []sql.Row{
					{1, nil, 1, 2, "modified"},
					{3, nil, 3, 4, "modified"},
				},
			},
			{
				Query: "SELECT to_pk, to_c2, from_pk, from_c2, diff_type FROM DOLT_DIFF_t WHERE TO_COMMIT=@Commit4 ORDER BY to_pk;",
				Expected: []sql.Row{
					{100, 101, nil, nil, "added"},
				},
			},
		},
	},
	{
		Name: "primary key change",
		SetUpScript: []string{
			"create table t (pk int primary key, c1 int);",
			"insert into t values (1, 2), (3, 4);",
			"set @Commit1 = (select DOLT_COMMIT('-am', 'creating table t'));",

			"alter table t drop primary key;",
			"insert into t values (5, 6);",
			"set @Commit2 = (select DOLT_COMMIT('-am', 'dropping primary key'));",

			"alter table t add primary key (c1);",
			"set @Commit3 = (select DOLT_COMMIT('-am', 'adding primary key'));",

			"insert into t values (7, 8);",
			"set @Commit4 = (select DOLT_COMMIT('-am', 'adding more data'));",
		},
		Assertions: []queries.ScriptTestAssertion{
			{
				Query:                           "select * from dolt_diff_t;",
				ExpectedWarning:                 1105,
				ExpectedWarningsCount:           1,
				ExpectedWarningMessageSubstring: "cannot render full diff between commits",
				SkipResultsCheck:                true,
			},
			{
				Query:    "SELECT COUNT(*) FROM DOLT_DIFF_t;;",
				Expected: []sql.Row{{1}},
			},
			{
				Query:    "SELECT to_pk, to_c1, from_pk, from_c1, diff_type FROM DOLT_DIFF_t where to_commit=@Commit4;",
				Expected: []sql.Row{{7, 8, nil, nil, "added"}},
			},
		},
	},
	{
		Name: "table with commit column should maintain its data in diff",
		SetUpScript: []string{
			"CREATE TABLE t (pk int PRIMARY KEY, commit text);",
			"CALL dolt_commit('-am', 'creating table t');",
			"INSERT INTO t VALUES (1, 'hi');",
			"CALL dolt_commit('-am', 'insert data');",
		},
		Assertions: []queries.ScriptTestAssertion{
			{
				Query:    "SELECT to_pk, to_commit, from_pk, from_commit, diff_type from dolt_diff_t;",
				Expected: []sql.Row{{1, "hi", nil, nil, "added"}},
			},
		},
	},
	{
		Name: "selecting to_pk columns",
		SetUpScript: []string{
			"create table t (pk int primary key, c1 int, c2 int);",
			"insert into t values (1, 2, 3), (4, 5, 6);",
			"set @Commit1 = (select DOLT_COMMIT('-am', 'first commit'));",
			"insert into t values (7, 8, 9);",
			"set @Commit2 = (select DOLT_COMMIT('-am', 'second commit'));",
			"update t set c1 = 0 where pk > 5;",
			"set @Commit3 = (select DOLT_COMMIT('-am', 'third commit'));",
		},
		Assertions: []queries.ScriptTestAssertion{
			{
				Query:    "SELECT COUNT(*) FROM DOLT_DIFF_t;",
				Expected: []sql.Row{{4}},
			},
			{
				Query: "SELECT to_pk, to_c1, to_c2, from_pk, from_c1, from_c2, diff_type FROM DOLT_DIFF_t WHERE to_pk = 1 ORDER BY to_pk, to_c1, to_c2, from_pk, from_c1, from_c2, diff_type;",
				Expected: []sql.Row{
					{1, 2, 3, nil, nil, nil, "added"},
				},
			},
			{
				Query: "SELECT to_pk, to_c1, to_c2, from_pk, from_c1, from_c2, diff_type FROM DOLT_DIFF_t WHERE to_pk > 1 ORDER BY to_pk, to_c1, to_c2, from_pk, from_c1, from_c2, diff_type;",
				Expected: []sql.Row{
					{4, 5, 6, nil, nil, nil, "added"},
					{7, 0, 9, 7, 8, 9, "modified"},
					{7, 8, 9, nil, nil, nil, "added"},
				},
			},
		},
	},
	{
		Name: "selecting to_pk1 and to_pk2 columns",
		SetUpScript: []string{
			"create table t (pk1 int, pk2 int, c1 int, primary key (pk1, pk2));",
			"insert into t values (1, 2, 3), (4, 5, 6);",
			"set @Commit1 = (select DOLT_COMMIT('-am', 'first commit'));",
			"insert into t values (7, 8, 9);",
			"set @Commit2 = (select DOLT_COMMIT('-am', 'second commit'));",
			"update t set c1 = 0 where pk1 > 5;",
			"set @Commit3 = (select DOLT_COMMIT('-am', 'third commit'));",
		},
		Assertions: []queries.ScriptTestAssertion{
			{
				Query:    "SELECT COUNT(*) FROM DOLT_DIFF_t;",
				Expected: []sql.Row{{4}},
			},
			{
				Query: "SELECT to_pk1, to_pk2, to_c1, from_pk1, from_pk2, from_c1, diff_type FROM DOLT_DIFF_t WHERE to_pk1 = 1 ORDER BY to_pk1, to_pk2, to_c1, from_pk1, from_pk2, from_c1, diff_type;",
				Expected: []sql.Row{
					{1, 2, 3, nil, nil, nil, "added"},
				},
			},
			{
				Query: "SELECT to_pk1, to_pk2, to_c1, from_pk1, from_pk2, from_c1, diff_type FROM DOLT_DIFF_t WHERE to_pk1 = 1 and to_pk2 = 2 ORDER BY to_pk1, to_pk2, to_c1, from_pk1, from_pk2, from_c1, diff_type;",
				Expected: []sql.Row{
					{1, 2, 3, nil, nil, nil, "added"},
				},
			},
			{
				Query: "SELECT to_pk1, to_pk2, to_c1, from_pk1, from_pk2, from_c1, diff_type FROM DOLT_DIFF_t WHERE to_pk1 > 1 and to_pk2 < 10 ORDER BY to_pk1, to_pk2, to_c1, from_pk1, from_pk2, from_c1, diff_type;",
				Expected: []sql.Row{
					{4, 5, 6, nil, nil, nil, "added"},
					{7, 8, 0, 7, 8, 9, "modified"},
					{7, 8, 9, nil, nil, nil, "added"},
				},
			},
		},
	},
}

var DiffTableFunctionScriptTests = []queries.ScriptTest{
	{
		Name: "invalid arguments",
		SetUpScript: []string{
			"create table t (pk int primary key, c1 text, c2 text);",
			"set @Commit1 = dolt_commit('-am', 'creating table t');",

			"insert into t values(1, 'one', 'two'), (2, 'two', 'three');",
			"set @Commit2 = dolt_commit('-am', 'inserting into t');",
		},
		Assertions: []queries.ScriptTestAssertion{
			{
				Query:       "SELECT * from dolt_diff('t');",
				ExpectedErr: sql.ErrInvalidArgumentNumber,
			},
			{
				Query:       "SELECT * from dolt_diff('t', @Commit1);",
				ExpectedErr: sql.ErrInvalidArgumentNumber,
			},
			{
				Query:       "SELECT * from dolt_diff('t', @Commit1, @Commit2, 'extra');",
				ExpectedErr: sql.ErrInvalidArgumentNumber,
			},
			{
				Query:       "SELECT * from dolt_diff(null, null, null);",
				ExpectedErr: sql.ErrInvalidArgumentDetails,
			},
			{
				Query:       "SELECT * from dolt_diff(123, @Commit1, @Commit2);",
				ExpectedErr: sql.ErrInvalidArgumentDetails,
			},
			{
				Query:       "SELECT * from dolt_diff('t', 123, @Commit2);",
				ExpectedErr: sql.ErrInvalidArgumentDetails,
			},
			{
				Query:       "SELECT * from dolt_diff('t', @Commit1, 123);",
				ExpectedErr: sql.ErrInvalidArgumentDetails,
			},
			{
				Query:       "SELECT * from dolt_diff('doesnotexist', @Commit1, @Commit2);",
				ExpectedErr: sql.ErrTableNotFound,
			},
			{
				Query:          "SELECT * from dolt_diff('t', 'fakefakefakefakefakefakefakefake', @Commit2);",
				ExpectedErrStr: "target commit not found",
			},
			{
				Query:          "SELECT * from dolt_diff('t', @Commit1, 'fake-branch');",
				ExpectedErrStr: "branch not found: fake-branch",
			},
			{
				Query:       "SELECT * from dolt_diff('t', @Commit1, concat('fake', '-', 'branch'));",
				ExpectedErr: sqle.ErrInvalidNonLiteralArgument,
			},
			{
				Query:       "SELECT * from dolt_diff('t', hashof('main'), @Commit2);",
				ExpectedErr: sqle.ErrInvalidNonLiteralArgument,
			},
			{
				Query:       "SELECT * from dolt_diff(LOWER('T'), hashof('main'), @Commit2);",
				ExpectedErr: sqle.ErrInvalidNonLiteralArgument,
			},
		},
	},
	{
		Name: "basic case",
		SetUpScript: []string{
			"set @Commit0 = HashOf('HEAD');",

			"create table t (pk int primary key, c1 text, c2 text);",
			"set @Commit1 = dolt_commit('-am', 'creating table t');",

			"insert into t values(1, 'one', 'two');",
			"set @Commit2 = dolt_commit('-am', 'inserting into table t');",

			"create table t2 (pk int primary key, c1 text, c2 text);",
			"insert into t2 values(100, 'hundred', 'hundert');",
			"set @Commit3 = dolt_commit('-am', 'inserting into table t2');",

			"insert into t values(2, 'two', 'three'), (3, 'three', 'four');",
			"update t set c1='uno', c2='dos' where pk=1;",
			"set @Commit4 = dolt_commit('-am', 'inserting into table t');",
		},
		Assertions: []queries.ScriptTestAssertion{
			{
				Query:    "SELECT to_pk, to_c1, to_c2, from_pk, from_c1, from_c2, diff_type from dolt_diff('t', @Commit1, @Commit2);",
				Expected: []sql.Row{{1, "one", "two", nil, nil, nil, "added"}},
			},
			{
				Query:    "SELECT COUNT(*) from dolt_diff('t', @Commit2, @Commit3);",
				Expected: []sql.Row{{0}},
			},
			{
				Query: "SELECT to_pk, to_c1, to_c2, from_pk, from_c1, from_c2, diff_type from dolt_diff('t', @Commit3, @Commit4);",
				Expected: []sql.Row{
					{1, "uno", "dos", 1, "one", "two", "modified"},
					{2, "two", "three", nil, nil, nil, "added"},
					{3, "three", "four", nil, nil, nil, "added"},
				},
			},
			{
				// Table t2 had no changes between Commit3 and Commit4, so results should be empty
				Query:    "SELECT to_pk, to_c1, to_c2, from_pk, from_c1, from_c2, diff_type  from dolt_diff('T2', @Commit3, @Commit4);",
				Expected: []sql.Row{},
			},
			{
				Query: "SELECT to_pk, to_c1, to_c2, from_pk, from_c1, from_c2, diff_type  from dolt_diff('t', @Commit1, @Commit4);",
				Expected: []sql.Row{
					{1, "uno", "dos", nil, nil, nil, "added"},
					{2, "two", "three", nil, nil, nil, "added"},
					{3, "three", "four", nil, nil, nil, "added"},
				},
			},
			{
				// Reverse the to/from commits to see the diff from the other direction
				Query: "SELECT to_pk, to_c1, to_c2, from_pk, from_c1, from_c2, diff_type  from dolt_diff('T', @Commit4, @Commit1);",
				Expected: []sql.Row{
					{nil, nil, nil, 1, "uno", "dos", "removed"},
					{nil, nil, nil, 2, "two", "three", "removed"},
					{nil, nil, nil, 3, "three", "four", "removed"},
				},
			},
		},
	},
	{
		Name: "diff with branch refs",
		SetUpScript: []string{
			"create table t (pk int primary key, c1 text, c2 text);",
			"set @Commit1 = dolt_commit('-am', 'creating table t');",

			"insert into t values(1, 'one', 'two');",
			"set @Commit2 = dolt_commit('-am', 'inserting row 1 into t in main');",

			"select dolt_checkout('-b', 'branch1');",
			"alter table t drop column c2;",
			"set @Commit3 = dolt_commit('-am', 'dropping column c2 in branch1');",

			"delete from t where pk=1;",
			"set @Commit4 = dolt_commit('-am', 'deleting row 1 in branch1');",

			"insert into t values (2, 'two');",
			"set @Commit5 = dolt_commit('-am', 'inserting row 2 in branch1');",

			"select dolt_checkout('main');",
			"insert into t values (2, 'two', 'three');",
			"set @Commit6 = dolt_commit('-am', 'inserting row 2 in main');",
		},
		Assertions: []queries.ScriptTestAssertion{
			{
				Query: "SELECT to_pk, to_c1, from_pk, from_c1, from_c2, diff_type from dolt_diff('t', 'main', 'branch1');",
				Expected: []sql.Row{
					{nil, nil, 1, "one", "two", "removed"},
					{2, "two", 2, "two", "three", "modified"},
				},
			},
			{
				Query: "SELECT to_pk, to_c1, to_c2, from_pk, from_c1, diff_type from dolt_diff('t', 'branch1', 'main');",
				Expected: []sql.Row{
					{1, "one", "two", nil, nil, "added"},
					{2, "two", "three", 2, "two", "modified"},
				},
			},
			{
				Query: "SELECT to_pk, to_c1, from_pk, from_c1, from_c2, diff_type from dolt_diff('t', 'main~', 'branch1');",
				Expected: []sql.Row{
					{nil, nil, 1, "one", "two", "removed"},
					{2, "two", nil, nil, nil, "added"},
				},
			},
		},
	},
	{
		Name: "schema modification: drop and recreate column with same type",
		SetUpScript: []string{
			"create table t (pk int primary key, c1 text, c2 text);",
			"set @Commit1 = dolt_commit('-am', 'creating table t');",

			"insert into t values(1, 'one', 'two'), (2, 'two', 'three');",
			"set @Commit2 = dolt_commit('-am', 'inserting into t');",

			"alter table t drop column c2;",
			"set @Commit3 = dolt_commit('-am', 'dropping column c2');",

			"alter table t add column c2 text;",
			"insert into t values (3, 'three', 'four');",
			"update t set c2='foo' where pk=1;",
			"set @Commit4 = dolt_commit('-am', 'adding column c2, inserting, and updating data');",
		},
		Assertions: []queries.ScriptTestAssertion{
			{
				Query: "SELECT to_pk, to_c1, to_c2, from_pk, from_c1, from_c2, diff_type from dolt_diff('t', @Commit1, @Commit2);",
				Expected: []sql.Row{
					{1, "one", "two", nil, nil, nil, "added"},
					{2, "two", "three", nil, nil, nil, "added"},
				},
			},
			{
				Query: "SELECT to_pk, to_c1, from_pk, from_c1, from_c2, diff_type from dolt_diff('t', @Commit2, @Commit3);",
				Expected: []sql.Row{
					{1, "one", 1, "one", "two", "modified"},
					{2, "two", 2, "two", "three", "modified"},
				},
			},
			{
				Query:       "SELECT to_c2 from dolt_diff('t', @Commit2, @Commit3);",
				ExpectedErr: sql.ErrColumnNotFound,
			},
			{
				Query: "SELECT to_pk, to_c1, to_c2, from_pk, from_c1, diff_type from dolt_diff('t', @Commit3, @Commit4);",
				Expected: []sql.Row{
					{1, "one", "foo", 1, "one", "modified"},
					// This row doesn't show up as changed because adding a column doesn't touch the row data.
					//{2, "two", nil, 2, "two", "modified"},
					{3, "three", "four", nil, nil, "added"},
				},
			},
			{
				Query:       "SELECT from_c2 from dolt_diff('t', @Commit3, @Commit4);",
				ExpectedErr: sql.ErrColumnNotFound,
			},
			{
				Query: "SELECT to_pk, to_c1, to_c2, from_pk, from_c1, from_c2, diff_type from dolt_diff('t', @Commit1, @Commit4);",
				Expected: []sql.Row{
					{1, "one", "foo", nil, nil, nil, "added"},
					{2, "two", nil, nil, nil, nil, "added"},
					{3, "three", "four", nil, nil, nil, "added"},
				},
			},
		},
	},
	{
		Name: "schema modification: rename columns",
		SetUpScript: []string{
			"create table t (pk int primary key, c1 text, c2 int);",
			"set @Commit1 = dolt_commit('-am', 'creating table t');",

			"insert into t values(1, 'one', -1), (2, 'two', -2);",
			"set @Commit2 = dolt_commit('-am', 'inserting into t');",

			"alter table t rename column c2 to c3;",
			"set @Commit3 = dolt_commit('-am', 'renaming column c2 to c3');",

			"insert into t values (3, 'three', -3);",
			"update t set c3=1 where pk=1;",
			"set @Commit4 = dolt_commit('-am', 'inserting and updating data');",

			"alter table t rename column c3 to c2;",
			"insert into t values (4, 'four', -4);",
			"set @Commit5 = dolt_commit('-am', 'renaming column c3 to c2, and inserting data');",
		},
		Assertions: []queries.ScriptTestAssertion{
			{
				Query: "SELECT to_pk, to_c1, to_c2, from_pk, from_c1, from_c2, diff_type from dolt_diff('t', @Commit1, @Commit2);",
				Expected: []sql.Row{
					{1, "one", -1, nil, nil, nil, "added"},
					{2, "two", -2, nil, nil, nil, "added"},
				},
			},
			{
				Query:       "SELECT to_c2 from dolt_diff('t', @Commit2, @Commit3);",
				ExpectedErr: sql.ErrColumnNotFound,
			},
			{
				Query:    "SELECT to_pk, to_c1, to_c3, from_pk, from_c1, from_c2, diff_type from dolt_diff('t', @Commit2, @Commit3);",
				Expected: []sql.Row{},
			},
			{
				Query: "SELECT to_pk, to_c1, to_c3, from_pk, from_c1, from_c3, diff_type from dolt_diff('t', @Commit3, @Commit4);",
				Expected: []sql.Row{
					{3, "three", -3, nil, nil, nil, "added"},
					{1, "one", 1, 1, "one", -1, "modified"},
				},
			},
			{
				Query:       "SELECT from_c2 from dolt_diff('t', @Commit4, @Commit5);",
				ExpectedErr: sql.ErrColumnNotFound,
			},
			{
				Query:       "SELECT to_c3 from dolt_diff('t', @Commit4, @Commit5);",
				ExpectedErr: sql.ErrColumnNotFound,
			},
			{
				Query: "SELECT to_pk, to_c1, to_c2, from_pk, from_c1, from_c3, diff_type from dolt_diff('t', @Commit4, @Commit5);",
				Expected: []sql.Row{
					{4, "four", -4, nil, nil, nil, "added"},
				},
			},
			{
				Query: "SELECT to_pk, to_c1, to_c2, from_pk, from_c1, from_c2, diff_type from dolt_diff('t', @Commit1, @Commit5);",
				Expected: []sql.Row{
					{1, "one", 1, nil, nil, nil, "added"},
					{2, "two", -2, nil, nil, nil, "added"},
					{3, "three", -3, nil, nil, nil, "added"},
					{4, "four", -4, nil, nil, nil, "added"},
				},
			},
		},
	},
	{
		Name: "schema modification: drop and rename columns with different types",
		SetUpScript: []string{
			"create table t (pk int primary key, c1 text, c2 text);",
			"set @Commit1 = dolt_commit('-am', 'creating table t');",

			"insert into t values(1, 'one', 'asdf'), (2, 'two', '2');",
			"set @Commit2 = dolt_commit('-am', 'inserting into t');",

			"alter table t drop column c2;",
			"set @Commit3 = dolt_commit('-am', 'dropping column c2');",

			"insert into t values (3, 'three');",
			"update t set c1='fdsa' where pk=1;",
			"set @Commit4 = dolt_commit('-am', 'inserting and updating data');",

			"alter table t add column c2 int;",
			"insert into t values (4, 'four', -4);",
			"set @Commit5 = dolt_commit('-am', 'adding column c2, and inserting data');",
		},
		Assertions: []queries.ScriptTestAssertion{
			{
				Query: "SELECT to_pk, to_c1, to_c2, from_pk, from_c1, from_c2, diff_type from dolt_diff('t', @Commit1, @Commit2);",
				Expected: []sql.Row{
					{1, "one", "asdf", nil, nil, nil, "added"},
					{2, "two", "2", nil, nil, nil, "added"},
				},
			},
			{
				Query: "SELECT to_pk, to_c1, from_pk, from_c1, from_c2, diff_type from dolt_diff('t', @Commit2, @Commit3);",
				Expected: []sql.Row{
					{1, "one", 1, "one", "asdf", "modified"},
					{2, "two", 2, "two", "2", "modified"},
				},
			},
			{
				Query: "SELECT to_pk, to_c1, from_pk, from_c1, diff_type from dolt_diff('t', @Commit3, @Commit4);",
				Expected: []sql.Row{
					{3, "three", nil, nil, "added"},
					{1, "fdsa", 1, "one", "modified"},
				},
			},
			{
				Query: "SELECT to_pk, to_c1, to_c2, from_pk, from_c1, diff_type from dolt_diff('t', @Commit4, @Commit5);",
				Expected: []sql.Row{
					{4, "four", -4, nil, nil, "added"},
				},
			},
			{
				Query: "SELECT to_pk, to_c1, to_c2, from_pk, from_c1, from_c2, diff_type from dolt_diff('t', @Commit1, @Commit5);",
				Expected: []sql.Row{
					{1, "fdsa", nil, nil, nil, nil, "added"},
					{2, "two", nil, nil, nil, nil, "added"},
					{3, "three", nil, nil, nil, nil, "added"},
					{4, "four", -4, nil, nil, nil, "added"},
				},
			},
		},
	},
	{
		Name: "table with commit column should maintain its data in diff",
		SetUpScript: []string{
			"CREATE TABLE t (pk int PRIMARY KEY, commit text);",
			"set @Commit1 = dolt_commit('-am', 'creating table t');",
			"INSERT INTO t VALUES (1, 'hi');",
			"set @Commit2 = dolt_commit('-am', 'insert data');",
		},
		Assertions: []queries.ScriptTestAssertion{
			{
				Query:    "SELECT to_pk, to_commit, from_pk, from_commit, diff_type from dolt_diff('t', @Commit1, @Commit2);",
				Expected: []sql.Row{{1, "hi", nil, nil, "added"}},
			},
		},
	},
}

var UnscopedDiffSystemTableScriptTests = []queries.ScriptTest{
	{
		Name: "working set changes",
		SetUpScript: []string{
			"create table regularTable (a int primary key, b int, c int);",
			"create table droppedTable (a int primary key, b int, c int);",
			"create table renamedEmptyTable (a int primary key, b int, c int);",
			"insert into droppedTable values (1, 2, 3), (2, 3, 4);",
			"set @Commit1 = (select DOLT_COMMIT('-am', 'Creating tables x and y'));",

			// data change: false; schema change: true
			"create table addedTable (a int primary key, b int, c int);",
			"call DOLT_ADD('addedTable');",
			// data change: true; schema change: true
			"drop table droppedTable;",
			"call DOLT_ADD('droppedTable');",
			// data change: false; schema change: true
			"rename table renamedEmptyTable to newRenamedEmptyTable",
			// data change: true; schema change: false
			"insert into regularTable values (1, 2, 3);",
		},
		Assertions: []queries.ScriptTestAssertion{
			{
				Query:    "SELECT COUNT(*) FROM DOLT_DIFF;",
				Expected: []sql.Row{{7}},
			},
			{
				Query: "SELECT * FROM DOLT_DIFF WHERE COMMIT_HASH='WORKING' ORDER BY table_name;",
				Expected: []sql.Row{
					{"WORKING", "addedTable", "NULL", "NULL", "NULL", "NULL", false, true},
					{"WORKING", "droppedTable", "NULL", "NULL", "NULL", "NULL", true, true},
					{"WORKING", "newRenamedEmptyTable", "NULL", "NULL", "NULL", "NULL", false, true},
					{"WORKING", "regularTable", "NULL", "NULL", "NULL", "NULL", true, false},
				},
			},
		},
	},
	{
		Name: "basic case with three tables",
		SetUpScript: []string{
			"create table x (a int primary key, b int, c int);",
			"create table y (a int primary key, b int, c int);",
			"insert into x values (1, 2, 3), (2, 3, 4);",
			"set @Commit1 = (select DOLT_COMMIT('-am', 'Creating tables x and y'));",

			"create table z (a int primary key, b int, c int);",
			"insert into z values (100, 101, 102);",
			"set @Commit2 = (select DOLT_COMMIT('-am', 'Creating tables z'));",

			"insert into y values (-1, -2, -3), (-2, -3, -4);",
			"insert into z values (101, 102, 103);",
			"set @Commit3 = (select DOLT_COMMIT('-am', 'Inserting into tables y and z'));",

			"alter table y add column d int;",
			"set @Commit4 = (select DOLT_COMMIT('-am', 'Modify schema of table y'));",
		},
		Assertions: []queries.ScriptTestAssertion{
			{
				Query:    "SELECT COUNT(*) FROM DOLT_DIFF",
				Expected: []sql.Row{{6}},
			},
			{
				Query:    "select table_name, schema_change, data_change from DOLT_DIFF where commit_hash in (@Commit1)",
				Expected: []sql.Row{{"x", true, true}, {"y", true, false}},
			},
			{
				Query:    "select table_name, schema_change, data_change from DOLT_DIFF where commit_hash in (@Commit2)",
				Expected: []sql.Row{{"z", true, true}},
			},
			{
				Query:    "select table_name, schema_change, data_change from DOLT_DIFF where commit_hash in (@Commit3)",
				Expected: []sql.Row{{"y", false, true}, {"z", false, true}},
			},
		},
	},
	{
		Name: "renamed table",
		SetUpScript: []string{
			"create table x (a int primary key, b int, c int)",
			"create table y (a int primary key, b int, c int)",
			"insert into x values (1, 2, 3), (2, 3, 4)",
			"set @Commit1 = (select DOLT_COMMIT('-am', 'Creating tables x and y'))",

			"create table z (a int primary key, b int, c int)",
			"insert into z values (100, 101, 102)",
			"set @Commit2 = (select DOLT_COMMIT('-am', 'Creating tables z'))",

			"rename table x to x1",
			"insert into x1 values (1000, 1001, 1002);",
			"set @Commit3 = (select DOLT_COMMIT('-am', 'Renaming table x to x1 and inserting data'))",

			"rename table x1 to x2",
			"set @Commit4 = (select DOLT_COMMIT('-am', 'Renaming table x1 to x2'))",
		},
		Assertions: []queries.ScriptTestAssertion{
			{
				Query:    "SELECT COUNT(*) FROM DOLT_DIFF",
				Expected: []sql.Row{{5}},
			},
			{
				Query:    "select table_name, schema_change, data_change from DOLT_DIFF where commit_hash in (@Commit1)",
				Expected: []sql.Row{{"x", true, true}, {"y", true, false}},
			},
			{
				Query:    "select table_name, schema_change, data_change from DOLT_DIFF where commit_hash in (@Commit2)",
				Expected: []sql.Row{{"z", true, true}},
			},
			{
				Query:    "select table_name, schema_change, data_change from DOLT_DIFF where commit_hash in (@Commit3)",
				Expected: []sql.Row{{"x1", true, true}},
			},
			{
				Query:    "select table_name, schema_change, data_change from DOLT_DIFF where commit_hash in (@Commit4)",
				Expected: []sql.Row{{"x2", true, false}},
			},
		},
	},
	{
		Name: "dropped table",
		SetUpScript: []string{
			"create table x (a int primary key, b int, c int)",
			"create table y (a int primary key, b int, c int)",
			"insert into x values (1, 2, 3), (2, 3, 4)",
			"set @Commit1 = (select DOLT_COMMIT('-am', 'Creating tables x and y'))",

			"drop table x",
			"set @Commit2 = (select DOLT_COMMIT('-am', 'Dropping non-empty table x'))",

			"drop table y",
			"set @Commit3 = (select DOLT_COMMIT('-am', 'Dropping empty table y'))",
		},
		Assertions: []queries.ScriptTestAssertion{
			{
				Query:    "SELECT COUNT(*) FROM DOLT_DIFF",
				Expected: []sql.Row{{4}},
			},
			{
				Query:    "select table_name, schema_change, data_change from DOLT_DIFF where commit_hash in (@Commit1)",
				Expected: []sql.Row{{"x", true, true}, {"y", true, false}},
			},
			{
				Query:    "select table_name, schema_change, data_change from DOLT_DIFF where commit_hash in (@Commit2)",
				Expected: []sql.Row{{"x", true, true}},
			},
			{
				Query:    "select table_name, schema_change, data_change from DOLT_DIFF where commit_hash in (@Commit3)",
				Expected: []sql.Row{{"y", true, false}},
			},
		},
	},
	{
		Name: "empty commit handling",
		SetUpScript: []string{
			"create table x (a int primary key, b int, c int)",
			"create table y (a int primary key, b int, c int)",
			"insert into x values (1, 2, 3), (2, 3, 4)",
			"set @Commit1 = (select DOLT_COMMIT('-am', 'Creating tables x and y'))",

			"set @Commit2 = (select DOLT_COMMIT('--allow-empty', '-m', 'Empty!'))",

			"insert into y values (-1, -2, -3), (-2, -3, -4)",
			"set @Commit3 = (select DOLT_COMMIT('-am', 'Inserting into table y'))",
		},
		Assertions: []queries.ScriptTestAssertion{
			{
				Query:    "SELECT COUNT(*) FROM DOLT_DIFF",
				Expected: []sql.Row{{3}},
			},
			{
				Query:    "select table_name, schema_change, data_change from DOLT_DIFF where commit_hash in (@Commit1)",
				Expected: []sql.Row{{"x", true, true}, {"y", true, false}},
			},
			{
				Query:    "select table_name, schema_change, data_change from DOLT_DIFF where commit_hash in (@Commit2)",
				Expected: []sql.Row{},
			},
			{
				Query:    "select table_name, schema_change, data_change from DOLT_DIFF where commit_hash in (@Commit3)",
				Expected: []sql.Row{{"y", false, true}},
			},
		},
	},
	{
		Name: "includes commits from all branches",
		SetUpScript: []string{
			"select dolt_checkout('-b', 'branch1')",
			"create table x (a int primary key, b int, c int)",
			"create table y (a int primary key, b int, c int)",
			"insert into x values (1, 2, 3), (2, 3, 4)",
			"set @Commit1 = (select DOLT_COMMIT('-am', 'Creating tables x and y'))",

			"select dolt_checkout('-b', 'branch2')",
			"create table z (a int primary key, b int, c int)",
			"insert into z values (100, 101, 102)",
			"set @Commit2 = (select DOLT_COMMIT('-am', 'Creating tables z'))",

			"insert into y values (-1, -2, -3), (-2, -3, -4)",
			"insert into z values (101, 102, 103)",
			"set @Commit3 = (select DOLT_COMMIT('-am', 'Inserting into tables y and z'))",
		},
		Assertions: []queries.ScriptTestAssertion{
			{
				Query:    "SELECT COUNT(*) FROM DOLT_DIFF",
				Expected: []sql.Row{{5}},
			},
			{
				Query:    "select table_name, schema_change, data_change from DOLT_DIFF where commit_hash in (@Commit1)",
				Expected: []sql.Row{{"x", true, true}, {"y", true, false}},
			},
			{
				Query:    "select table_name, schema_change, data_change from DOLT_DIFF where commit_hash in (@Commit2)",
				Expected: []sql.Row{{"z", true, true}},
			},
			{
				Query:    "select table_name, schema_change, data_change from DOLT_DIFF where commit_hash in (@Commit3)",
				Expected: []sql.Row{{"y", false, true}, {"z", false, true}},
			},
		},
	},
	// The DOLT_DIFF system table doesn't currently show any diff data for a merge commit.
	// When processing a merge commit, diff.GetTableDeltas isn't aware of branch context, so it
	// doesn't detect that any tables have changed.
	{
		Name: "merge history handling",
		SetUpScript: []string{
			"select dolt_checkout('-b', 'branch1')",
			"create table x (a int primary key, b int, c int)",
			"create table y (a int primary key, b int, c int)",
			"insert into x values (1, 2, 3), (2, 3, 4)",
			"set @Commit1 = (select DOLT_COMMIT('-am', 'Creating tables x and y'))",

			"select dolt_checkout('-b', 'branch2')",
			"create table z (a int primary key, b int, c int)",
			"insert into z values (100, 101, 102)",
			"set @Commit2 = (select DOLT_COMMIT('-am', 'Creating tables z'))",

			"select DOLT_MERGE('branch1')",
			"set @Commit3 = (select DOLT_COMMIT('-am', 'Merging branch1 into branch2'))",
		},
		Assertions: []queries.ScriptTestAssertion{
			{
				Query:    "SELECT COUNT(*) FROM DOLT_DIFF",
				Expected: []sql.Row{{3}},
			},
			{
				Query:    "select table_name, schema_change, data_change from DOLT_DIFF where commit_hash in (@Commit1)",
				Expected: []sql.Row{{"x", true, true}, {"y", true, false}},
			},
			{
				Query:    "select table_name, schema_change, data_change from DOLT_DIFF where commit_hash in (@Commit2)",
				Expected: []sql.Row{{"z", true, true}},
			},
			{
				Query:    "select table_name, schema_change, data_change from DOLT_DIFF where commit_hash in (@Commit3)",
				Expected: []sql.Row{},
			},
		},
	},
}

var CommitDiffSystemTableScriptTests = []queries.ScriptTest{
	{
		Name: "error handling",
		SetUpScript: []string{
			"create table t (pk int primary key, c1 int, c2 int);",
			"insert into t values (1, 2, 3), (4, 5, 6);",
			"set @Commit1 = (select DOLT_COMMIT('-am', 'creating table t'));",
		},
		Assertions: []queries.ScriptTestAssertion{
			{
				Query:          "SELECT * FROM DOLT_COMMIT_DIFF_t;",
				ExpectedErrStr: "error querying table dolt_commit_diff_t: dolt_commit_diff_* tables must be filtered to a single 'to_commit'",
			},
			{
				Query:          "SELECT * FROM DOLT_COMMIT_DIFF_t where to_commit=@Commit1;",
				ExpectedErrStr: "error querying table dolt_commit_diff_t: dolt_commit_diff_* tables must be filtered to a single 'from_commit'",
			},
			{
				Query:          "SELECT * FROM DOLT_COMMIT_DIFF_t where from_commit=@Commit1;",
				ExpectedErrStr: "error querying table dolt_commit_diff_t: dolt_commit_diff_* tables must be filtered to a single 'to_commit'",
			},
		},
	},
	{
		Name: "base case: insert, update, delete",
		SetUpScript: []string{
			"set @Commit0 = HASHOF('HEAD');",
			"create table t (pk int primary key, c1 int, c2 int);",
			"insert into t values (1, 2, 3), (4, 5, 6);",
			"set @Commit1 = (select DOLT_COMMIT('-am', 'creating table t'));",

			"update t set c2=0 where pk=1",
			"set @Commit2 = (select DOLT_COMMIT('-am', 'modifying row'));",

			"update t set c2=-1 where pk=1",
			"set @Commit3 = (select DOLT_COMMIT('-am', 'modifying row'));",

			"update t set c2=-2 where pk=1",
			"set @Commit4 = (select DOLT_COMMIT('-am', 'modifying row'));",

			"delete from t where pk=1",
			"set @Commit5 = (select DOLT_COMMIT('-am', 'modifying row'));",
		},
		Assertions: []queries.ScriptTestAssertion{
			{
				Query: "SELECT to_pk, to_c1, to_c2, from_pk, from_c1, from_c2, diff_type FROM DOLT_COMMIT_DIFF_t WHERE TO_COMMIT=@Commit1 and FROM_COMMIT=@Commit0;",
				Expected: []sql.Row{
					{1, 2, 3, nil, nil, nil, "added"},
					{4, 5, 6, nil, nil, nil, "added"},
				},
			},
			{
				Query: "SELECT to_pk, to_c1, to_c2, from_pk, from_c1, from_c2, diff_type FROM DOLT_COMMIT_DIFF_t WHERE TO_COMMIT=@Commit2 and FROM_COMMIT=@Commit1 ORDER BY to_pk;",
				Expected: []sql.Row{
					{1, 2, 0, 1, 2, 3, "modified"},
				},
			},
			{
				Query: "SELECT to_pk, to_c1, to_c2, from_pk, from_c1, from_c2, diff_type FROM DOLT_COMMIT_DIFF_T WHERE TO_COMMIT=@Commit4 and FROM_COMMIT=@Commit1 ORDER BY to_pk;",
				Expected: []sql.Row{
					{1, 2, -2, 1, 2, 3, "modified"},
				},
			},
			{
				Query: "SELECT to_pk, to_c1, to_c2, from_pk, from_c1, from_c2, diff_type FROM DOLT_commit_DIFF_t WHERE TO_COMMIT=@Commit5 and FROM_COMMIT=@Commit4 ORDER BY to_pk;",
				Expected: []sql.Row{
					{nil, nil, nil, 1, 2, -2, "removed"},
				},
			},
			{
				Query: "SELECT to_pk, to_c1, to_c2, from_pk, from_c1, from_c2, diff_type FROM DOLT_COMMIT_DIFF_t WHERE TO_COMMIT=@Commit5 and FROM_COMMIT=@Commit0 ORDER BY to_pk;",
				Expected: []sql.Row{
					{4, 5, 6, nil, nil, nil, "added"},
				},
			},
		},
	},
	{
		// When a column is dropped we should see the column's value set to null in that commit
		Name: "schema modification: column drop",
		SetUpScript: []string{
			"set @Commit0 = HASHOF('HEAD');",
			"create table t (pk int primary key, c1 int, c2 int);",
			"insert into t values (1, 2, 3), (4, 5, 6);",
			"set @Commit1 = (select DOLT_COMMIT('-am', 'creating table t'));",

			"alter table t drop column c1;",
			"set @Commit2 = (select DOLT_COMMIT('-am', 'dropping column c'));",
		},
		Assertions: []queries.ScriptTestAssertion{
			{
				Query: "SELECT to_pk, to_c2, from_pk, from_c2 FROM DOLT_COMMIT_DIFF_t WHERE TO_COMMIT=@Commit1 and FROM_COMMIT=@Commit0 ORDER BY to_pk;",
				Expected: []sql.Row{
					{1, 3, nil, nil},
					{4, 6, nil, nil},
				},
			},
			{
				Query: "SELECT to_pk, to_c2, from_pk, from_c2 FROM DOLT_COMMIT_DIFF_t WHERE TO_COMMIT=@Commit2 and FROM_COMMIT=@Commit1 ORDER BY to_pk;",
				Expected: []sql.Row{
					{1, 3, 1, 3},
					{4, 6, 4, 6},
				},
			},
		},
	},
	{
		// When a column is dropped and recreated with the same type, we expect it to be included in dolt_diff output
		Name: "schema modification: column drop, recreate with same type",
		SetUpScript: []string{
			"set @Commit0 = HASHOF('HEAD');",
			"create table t (pk int primary key, c int);",
			"insert into t values (1, 2), (3, 4);",
			"set @Commit1 = (select DOLT_COMMIT('-am', 'creating table t'));",

			"alter table t drop column c;",
			"set @Commit2 = (select DOLT_COMMIT('-am', 'dropping column c'));",

			"alter table t add column c int;",
			"insert into t values (100, 101);",
			"set @Commit3 = (select DOLT_COMMIT('-am', 'inserting into t'));",
		},
		Assertions: []queries.ScriptTestAssertion{
			{
				Query: "SELECT to_pk, to_c, from_pk, from_c, diff_type FROM DOLT_COMMIT_DIFF_t WHERE TO_COMMIT=@Commit1 and FROM_COMMIT=@Commit0 ORDER BY to_pk;",
				Expected: []sql.Row{
					{1, 2, nil, nil, "added"},
					{3, 4, nil, nil, "added"},
				},
			},
			{
				Query: "SELECT to_pk, from_pk, from_c, diff_type FROM DOLT_COMMIT_DIFF_t WHERE TO_COMMIT=@Commit2 and FROM_COMMIT=@Commit1 ORDER BY to_pk;",
				Expected: []sql.Row{
					{1, 1, 2, "modified"},
					{3, 3, 4, "modified"},
				},
			},
			{
				Query: "SELECT to_pk, to_c, from_pk, from_c, diff_type FROM DOLT_COMMIT_DIFF_t WHERE TO_COMMIT=@Commit3 and FROM_COMMIT=@Commit2 ORDER BY to_pk;",
				Expected: []sql.Row{
					{100, 101, nil, nil, "added"},
				},
			},
		},
	},
	{
		// When a column is dropped and another column with the same type is renamed to that name, we expect it to be included in dolt_diff output
		Name: "schema modification: column drop, rename column with same type to same name",
		SetUpScript: []string{
			"set @Commit0 = HASHOF('HEAD');",
			"create table t (pk int primary key, c1 int, c2 int);",
			"insert into t values (1, 2, 3), (4, 5, 6);",
			"set @Commit1 = DOLT_COMMIT('-am', 'creating table t');",

			"alter table t drop column c1;",
			"set @Commit2 = DOLT_COMMIT('-am', 'dropping column c1');",

			"alter table t rename column c2 to c1;",
			"insert into t values (100, 101);",
			"set @Commit3 = DOLT_COMMIT('-am', 'inserting into t');",
		},
		Assertions: []queries.ScriptTestAssertion{
			{
				Query: "SELECT to_pk, to_c1, from_pk, from_c1, diff_type FROM DOLT_COMMIT_DIFF_t WHERE TO_COMMIT=@Commit1 and FROM_COMMIT=@Commit0 ORDER BY to_pk;",
				Expected: []sql.Row{
					{1, 2, nil, nil, "added"},
					{4, 5, nil, nil, "added"},
				},
			},
			{
				Query: "SELECT to_pk, to_c1, from_pk, from_c1, diff_type FROM DOLT_COMMIT_DIFF_t WHERE TO_COMMIT=@Commit2 and FROM_COMMIT=@Commit1 ORDER BY to_pk;",
				Expected: []sql.Row{
					{1, nil, 1, 2, "modified"},
					{4, nil, 4, 5, "modified"},
				},
			},
			{
				Query: "SELECT to_pk, to_c1, from_pk, from_c1, diff_type FROM DOLT_COMMIT_DIFF_t WHERE TO_COMMIT=@Commit3 and FROM_COMMIT=@Commit2 ORDER BY to_pk;",
				Expected: []sql.Row{
					// TODO: Missing rows here see TestDiffSystemTable tests
					{100, 101, nil, nil, "added"},
				},
			},
		},
	},

	{
		// When a column is dropped and recreated with a different type, we expect only the new column
		// to be included in dolt_commit_diff output, with previous values coerced (with any warnings reported) to the new type
		Name: "schema modification: column drop, recreate with different type that can be coerced (int -> string)",
		SetUpScript: []string{
			"set @Commit0 = HASHOF('HEAD');",
			"create table t (pk int primary key, c int);",
			"insert into t values (1, 2), (3, 4);",
			"set @Commit1 = DOLT_COMMIT('-am', 'creating table t');",

			"alter table t drop column c;",
			"set @Commit2 = DOLT_COMMIT('-am', 'dropping column c');",

			"alter table t add column c text;",
			"insert into t values (100, '101');",
			"set @Commit3 = DOLT_COMMIT('-am', 're-adding column c');",
		},
		Assertions: []queries.ScriptTestAssertion{
			{
				Query: "SELECT to_pk, to_c, from_pk, from_c, diff_type FROM DOLT_COMMIT_DIFF_t WHERE TO_COMMIT=@Commit1 and FROM_COMMIT=@Commit0 ORDER BY to_pk;",
				Expected: []sql.Row{
					{1, "2", nil, nil, "added"},
					{3, "4", nil, nil, "added"},
				},
			},
			{
				Query: "SELECT to_pk, to_c, from_pk, from_c, diff_type FROM DOLT_COMMIT_DIFF_t WHERE TO_COMMIT=@Commit2 and FROM_COMMIT=@Commit1 ORDER BY to_pk;",
				Expected: []sql.Row{
					{1, nil, 1, "2", "modified"},
					{3, nil, 3, "4", "modified"},
				},
			},
			{
				Query: "SELECT to_pk, to_c, from_pk, from_c, diff_type FROM DOLT_COMMIT_DIFF_t WHERE TO_COMMIT=@Commit3 and FROM_COMMIT=@Commit2 ORDER BY to_pk;",
				Expected: []sql.Row{
					{100, "101", nil, nil, "added"},
				},
			},
		},
	},
	{
		Name: "schema modification: column drop, recreate with different type that can't be coerced (string -> int)",
		SetUpScript: []string{
			"set @Commit0 = HASHOF('HEAD');",
			"create table t (pk int primary key, c text);",
			"insert into t values (1, 'two'), (3, 'four');",
			"set @Commit1 = (select DOLT_COMMIT('-am', 'creating table t'));",

			"alter table t drop column c;",
			"set @Commit2 = (select DOLT_COMMIT('-am', 'dropping column c'));",

			"alter table t add column c int;",
			"insert into t values (100, 101);",
			"set @Commit3 = (select DOLT_COMMIT('-am', 're-adding column c'));",
		},
		Assertions: []queries.ScriptTestAssertion{
			{
				Query: "SELECT to_pk, to_c, from_pk, from_c, diff_type FROM DOLT_COMMIT_DIFF_t WHERE TO_COMMIT=@Commit1 and FROM_COMMIT=@Commit0 ORDER BY to_pk;",
				Expected: []sql.Row{
					{1, nil, nil, nil, "added"},
					{3, nil, nil, nil, "added"},
				},
			},
			{
				Query: "SELECT to_pk, to_c, from_pk, from_c, diff_type FROM DOLT_COMMIT_DIFF_t WHERE TO_COMMIT=@Commit2 and FROM_COMMIT=@Commit1 ORDER BY to_pk;",
				Expected: []sql.Row{
					{1, nil, 1, nil, "modified"},
					{3, nil, 3, nil, "modified"},
				},
			},
			{
				Query: "SELECT to_pk, to_c, from_pk, from_c, diff_type FROM DOLT_COMMIT_DIFF_t WHERE TO_COMMIT=@Commit3 and FROM_COMMIT=@Commit2 ORDER BY to_pk;",
				Expected: []sql.Row{
					{100, 101, nil, nil, "added"},
				},
			},
			{
				Query:                           "select * from dolt_commit_diff_t where to_commit=@Commit3 and from_commit=@Commit1;",
				ExpectedWarning:                 1105,
				ExpectedWarningsCount:           2,
				ExpectedWarningMessageSubstring: "unable to coerce value from field",
				SkipResultsCheck:                true,
			},
		},
	},
	{
		Name: "schema modification: primary key change",
		SetUpScript: []string{
			"create table t (pk int primary key, c1 int);",
			"insert into t values (1, 2), (3, 4);",
			"set @Commit1 = DOLT_COMMIT('-am', 'creating table t');",

			"alter table t drop primary key;",
			"insert into t values (5, 6);",
			"set @Commit2 = DOLT_COMMIT('-am', 'dropping primary key');",

			"alter table t add primary key (c1);",
			"set @Commit3 = DOLT_COMMIT('-am', 'adding primary key');",

			"insert into t values (7, 8);",
			"set @Commit4 = DOLT_COMMIT('-am', 'adding more data');",
		},
		Assertions: []queries.ScriptTestAssertion{
			{
				Query:                           "select * from dolt_commit_diff_t where from_commit=@Commit1 and to_commit=@Commit4;",
				ExpectedWarning:                 1105,
				ExpectedWarningsCount:           1,
				ExpectedWarningMessageSubstring: "cannot render full diff between commits",
				SkipResultsCheck:                true,
			},
			{
				Query:    "SELECT to_pk, to_c1, from_pk, from_c1, diff_type FROM DOLT_commit_DIFF_t where from_commit=@Commit3 and to_commit=@Commit4;",
				Expected: []sql.Row{{7, 8, nil, nil, "added"}},
			},
		},
	},
}<|MERGE_RESOLUTION|>--- conflicted
+++ resolved
@@ -18,19 +18,12 @@
 	"fmt"
 	"strings"
 
-<<<<<<< HEAD
-=======
-	"github.com/dolthub/go-mysql-server/enginetest/queries"
-	"github.com/dolthub/go-mysql-server/sql"
-	"github.com/dolthub/go-mysql-server/sql/expression"
-	"github.com/dolthub/go-mysql-server/sql/plan"
-
->>>>>>> 121e480c
 	"github.com/dolthub/dolt/go/libraries/doltcore/sqle"
 	"github.com/dolthub/dolt/go/libraries/doltcore/sqle/dfunctions"
 	"github.com/dolthub/dolt/go/libraries/doltcore/sqle/dsess"
 	"github.com/dolthub/go-mysql-server/enginetest/queries"
 	"github.com/dolthub/go-mysql-server/sql"
+	"github.com/dolthub/go-mysql-server/sql/expression"
 	"github.com/dolthub/go-mysql-server/sql/plan"
 )
 
@@ -1263,7 +1256,6 @@
 			},
 		},
 	},
-<<<<<<< HEAD
 	{
 		Name: "Constraint violations are persisted",
 		SetUpScript: []string{
@@ -1335,37 +1327,6 @@
 			},
 		},
 	},
-=======
-	//{
-	//	Name: "Constraint violations are persisted",
-	//	SetUpScript: []string{
-	//		"set dolt_force_transaction_commit = on;",
-	//		"CREATE table parent (pk int PRIMARY KEY, col1 int);",
-	//		"CREATE table child (pk int PRIMARY KEY, parent_fk int, FOREIGN KEY (parent_fk) REFERENCES parent(pk));",
-	//		"CREATE table other (pk int);",
-	//		"INSERT INTO parent VALUES (1, 1), (2, 2);",
-	//		"CALL DOLT_COMMIT('-am', 'setup');",
-	//		"CALL DOLT_BRANCH('branch1');",
-	//		"CALL DOLT_BRANCH('branch2');",
-	//		"DELETE FROM parent where pk = 1;",
-	//		"CALL DOLT_COMMIT('-am', 'delete parent 1');",
-	//		"CALL DOLT_CHECKOUT('branch1');",
-	//		"INSERT INTO CHILD VALUES (1, 1);",
-	//		"CALL DOLT_COMMIT('-am', 'insert child of parent 1');",
-	//		"CALL DOLT_CHECKOUT('main');",
-	//	},
-	//	Assertions: []queries.ScriptTestAssertion{
-	//		{
-	//			Query:    "CALL DOLT_MERGE('branch1');",
-	//			Expected: []sql.Row{{0, 1}},
-	//		},
-	//		{
-	//			Query:    "SELECT violation_type, pk, parent_fk from dolt_constraint_violations_child;",
-	//			Expected: []sql.Row{{"foreign key", 1, 1}},
-	//		},
-	//	},
-	//},
->>>>>>> 121e480c
 }
 
 // MergeViolationsAndConflictsMergeScripts tests new format merge behavior where
