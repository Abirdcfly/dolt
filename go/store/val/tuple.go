--- conflicted
+++ resolved
@@ -142,21 +142,14 @@
 	if i*2 < len(offs) {
 		pos := i * 2
 		stop = readUint16(offs[pos : pos+2])
-<<<<<<< HEAD
 	}
 	if i > 0 {
 		pos := (i - 1) * 2
 		start = readUint16(offs[pos : pos+2])
-=======
-	}
-	if i > 0 {
-		pos := (i - 1) * 2
-		start = readUint16(offs[pos : pos+2])
 	}
 
 	if start == stop {
 		return nil // NULL
->>>>>>> 99945ddf
 	}
 
 	return tup[start:stop]
