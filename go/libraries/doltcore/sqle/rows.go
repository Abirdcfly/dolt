// Copyright 2019 Dolthub, Inc.
//
// Licensed under the Apache License, Version 2.0 (the "License");
// you may not use this file except in compliance with the License.
// You may obtain a copy of the License at
//
//     http://www.apache.org/licenses/LICENSE-2.0
//
// Unless required by applicable law or agreed to in writing, software
// distributed under the License is distributed on an "AS IS" BASIS,
// WITHOUT WARRANTIES OR CONDITIONS OF ANY KIND, either express or implied.
// See the License for the specific language governing permissions and
// limitations under the License.

package sqle

import (
	"context"

	"github.com/dolthub/go-mysql-server/sql"

	"github.com/dolthub/dolt/go/libraries/doltcore/doltdb"
	"github.com/dolthub/dolt/go/libraries/doltcore/doltdb/durable"
	"github.com/dolthub/dolt/go/libraries/doltcore/schema"
	"github.com/dolthub/dolt/go/libraries/doltcore/sqle/index"
	"github.com/dolthub/dolt/go/libraries/doltcore/table"
	"github.com/dolthub/dolt/go/libraries/utils/set"
	"github.com/dolthub/dolt/go/store/types"
)

var _ sql.RowIter = (*keylessRowIter)(nil)

type keylessRowIter struct {
	keyedIter *index.DoltMapIter

	cardIdx     int
	nonCardCols int

	lastRead sql.Row
	lastCard uint64
}

func (k *keylessRowIter) Next(ctx *sql.Context) (sql.Row, error) {
	if k.lastCard == 0 {
		r, err := k.keyedIter.Next(ctx)

		if err != nil {
			return nil, err
		}

		k.lastCard = r[k.cardIdx].(uint64)
		k.lastRead = r[:k.nonCardCols]
	}

	k.lastCard--
	return k.lastRead, nil
}

func (k keylessRowIter) Close(ctx *sql.Context) error {
	return k.keyedIter.Close(ctx)
}

// An iterator over the rows of a table.
type doltTableRowIter struct {
	sql.RowIter
	ctx    context.Context
	reader table.SqlTableReader
}

// Returns a new row iterator for the table given
func newRowIterator(ctx context.Context, tbl *doltdb.Table, projCols []string, partition doltTablePartition) (sql.RowIter, error) {
	sch, err := tbl.GetSchema(ctx)

	if err != nil {
		return nil, err
	}

	if schema.IsKeyless(sch) {
		// would be more optimal to project columns into keyless tables also
		return newKeylessRowIterator(ctx, tbl, projCols, partition)
	} else {
		return newKeyedRowIter(ctx, tbl, projCols, partition)
	}
}

func newKeylessRowIterator(ctx context.Context, tbl *doltdb.Table, projectedCols []string, partition doltTablePartition) (sql.RowIter, error) {
	mapIter, err := iterForPartition(ctx, partition)
	if err != nil {
		return nil, err
	}

	cols, tagToSqlColIdx, err := getTagToResColIdx(ctx, tbl, projectedCols)
	if err != nil {
		return nil, err
	}

	idxOfCardinality := len(cols)
	tagToSqlColIdx[schema.KeylessRowCardinalityTag] = idxOfCardinality

	colsCopy := make([]schema.Column, len(cols), len(cols)+1)
	copy(colsCopy, cols)
	colsCopy = append(colsCopy, schema.NewColumn("__cardinality__", schema.KeylessRowCardinalityTag, types.UintKind, false))

	conv := index.NewKVToSqlRowConverter(tbl.Format(), tagToSqlColIdx, colsCopy, len(colsCopy))
	keyedItr, err := index.NewDoltMapIter(mapIter.NextTuple, nil, conv), nil
	if err != nil {
		return nil, err
	}

	return &keylessRowIter{
		keyedIter:   keyedItr,
		cardIdx:     idxOfCardinality,
		nonCardCols: len(cols),
	}, nil
}

func newKeyedRowIter(ctx context.Context, tbl *doltdb.Table, projectedCols []string, partition doltTablePartition) (sql.RowIter, error) {
	if types.IsFormat_DOLT_1(tbl.Format()) {
		return ProllyRowIterFromPartition(ctx, tbl, projectedCols, partition)
	}

	mapIter, err := iterForPartition(ctx, partition)
	if err != nil {
		return nil, err
	}

	cols, tagToSqlColIdx, err := getTagToResColIdx(ctx, tbl, projectedCols)
	if err != nil {
		return nil, err
	}

	conv := index.NewKVToSqlRowConverter(tbl.Format(), tagToSqlColIdx, cols, len(cols))
	return index.NewDoltMapIter(mapIter.NextTuple, nil, conv), nil
}

func iterForPartition(ctx context.Context, partition doltTablePartition) (types.MapTupleIterator, error) {
	if partition.end == NoUpperBound {
		partition.end = partition.rowData.Count()
	}
	return partition.IteratorForPartition(ctx, partition.rowData)
}

func getTagToResColIdx(ctx context.Context, tbl *doltdb.Table, projectedCols []string) ([]schema.Column, map[uint64]int, error) {
	sch, err := tbl.GetSchema(ctx)
	if err != nil {
		return nil, nil, err
	}

	cols := sch.GetAllCols().GetColumns()
	tagToSqlColIdx := make(map[uint64]int)

	resultColSet := set.NewCaseInsensitiveStrSet(projectedCols)
	for i, col := range cols {
		if len(projectedCols) == 0 || resultColSet.Contains(col.Name) {
			tagToSqlColIdx[col.Tag] = i
		}
	}
	return cols, tagToSqlColIdx, nil
}

// Next returns the next row in this row iterator, or an io.EOF error if there aren't any more.
func (itr *doltTableRowIter) Next() (sql.Row, error) {
	return itr.reader.ReadSqlRow(itr.ctx)
}

// Close required by sql.RowIter interface
func (itr *doltTableRowIter) Close(*sql.Context) error {
	return nil
}

<<<<<<< HEAD
func ProllyRowIterFromPartition(ctx context.Context, tbl *doltdb.Table, projections []string, partition doltTablePartition) (sql.RowIter, error) {
	rows := durable.ProllyMapFromIndex(partition.rowData)
	sch, err := tbl.GetSchema(ctx)
	if err != nil {
		return nil, err
	}
	return index.NewProllyRowIter(ctx, sch, rows, partition.rowRange, projections)
=======
// Returns a |sql.RowIter| for a full table scan for the given |table|. If
// |columns| is not empty, only columns with names appearing in |columns| will
// have non-|nil| values in the resulting |sql.Row|s. If |columns| is empty,
// values for all columns in the table are populated in each returned Row. The
// returned rows always have the schema of the table, regardless of the value
// of |columns|.  Providing a column name which does not appear in the schema
// is not an error, but no corresponding column will appear in the results.
func TableToRowIter(ctx context.Context, table *doltdb.Table, columns []string) (sql.RowIter, error) {
	data, err := table.GetRowData(ctx)
	if err != nil {
		return nil, err
	}
	return newRowIterator(ctx, table, columns, doltTablePartition{rowData: data, end: NoUpperBound})
>>>>>>> 2acfd84b
}<|MERGE_RESOLUTION|>--- conflicted
+++ resolved
@@ -168,7 +168,6 @@
 	return nil
 }
 
-<<<<<<< HEAD
 func ProllyRowIterFromPartition(ctx context.Context, tbl *doltdb.Table, projections []string, partition doltTablePartition) (sql.RowIter, error) {
 	rows := durable.ProllyMapFromIndex(partition.rowData)
 	sch, err := tbl.GetSchema(ctx)
@@ -176,7 +175,8 @@
 		return nil, err
 	}
 	return index.NewProllyRowIter(ctx, sch, rows, partition.rowRange, projections)
-=======
+}
+
 // Returns a |sql.RowIter| for a full table scan for the given |table|. If
 // |columns| is not empty, only columns with names appearing in |columns| will
 // have non-|nil| values in the resulting |sql.Row|s. If |columns| is empty,
@@ -190,5 +190,4 @@
 		return nil, err
 	}
 	return newRowIterator(ctx, table, columns, doltTablePartition{rowData: data, end: NoUpperBound})
->>>>>>> 2acfd84b
 }