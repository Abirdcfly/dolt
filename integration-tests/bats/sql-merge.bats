--- conflicted
+++ resolved
@@ -621,11 +621,7 @@
 }
 
 @test "sql-merge: DOLT_MERGE detects merge conflicts, fails to commit and leaves working set clean when dolt_allow_commit_conflicts = 0" {
-<<<<<<< HEAD
     skip "This test is flaky in ci/cd. Skipping for now"
-=======
-    skip "This test is flaking and needs to be fixed"
->>>>>>> 83e9d63e
     # The dolt_merge fails here, and leaves the working set clean, no conflicts, no merge in progress
     run dolt sql << SQL
 SET dolt_allow_commit_conflicts = 0;
