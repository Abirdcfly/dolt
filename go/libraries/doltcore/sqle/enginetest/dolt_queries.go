// Copyright 2021 Dolthub, Inc.
//
// Licensed under the Apache License, Version 2.0 (the "License");
// you may not use this file except in compliance with the License.
// You may obtain a copy of the License at
//
//     http://www.apache.org/licenses/LICENSE-2.0
//
// Unless required by applicable law or agreed to in writing, software
// distributed under the License is distributed on an "AS IS" BASIS,
// WITHOUT WARRANTIES OR CONDITIONS OF ANY KIND, either express or implied.
// See the License for the specific language governing permissions and
// limitations under the License.

package enginetest

import (
	"fmt"
	"strings"

	"github.com/dolthub/go-mysql-server/enginetest/queries"
	"github.com/dolthub/go-mysql-server/sql"

	"github.com/dolthub/dolt/go/libraries/doltcore/sqle"
	"github.com/dolthub/dolt/go/libraries/doltcore/sqle/dfunctions"
	"github.com/dolthub/dolt/go/libraries/doltcore/sqle/dsess"
)

var ShowCreateTableAsOfScriptTest = queries.ScriptTest{
	Name: "Show create table as of",
	SetUpScript: []string{
		"set @Commit0 = hashof('main');",
		"create table a (pk int primary key, c1 int);",
		"set @Commit1 = dolt_commit('-am', 'creating table a');",
		"alter table a add column c2 text;",
		"set @Commit2 = dolt_commit('-am', 'adding column c2');",
		"alter table a drop column c1;",
		"alter table a add constraint unique_c2 unique(c2);",
		"set @Commit3 = dolt_commit('-am', 'dropping column c1');",
	},
	Assertions: []queries.ScriptTestAssertion{
		{
			Query:       "show create table a as of @Commit0;",
			ExpectedErr: sql.ErrTableNotFound,
		},
		{
			Query: "show create table a as of @Commit1;",
			Expected: []sql.Row{
				{"a", "CREATE TABLE `a` (\n" +
					"  `pk` int NOT NULL,\n" +
					"  `c1` int,\n" +
					"  PRIMARY KEY (`pk`)\n" +
					") ENGINE=InnoDB DEFAULT CHARSET=utf8mb4 COLLATE=utf8mb4_0900_bin",
				},
			},
		},
		{
			Query: "show create table a as of @Commit2;",
			Expected: []sql.Row{
				{"a", "CREATE TABLE `a` (\n" +
					"  `pk` int NOT NULL,\n" +
					"  `c1` int,\n" +
					"  `c2` text,\n" +
					"  PRIMARY KEY (`pk`)\n" +
					") ENGINE=InnoDB DEFAULT CHARSET=utf8mb4 COLLATE=utf8mb4_0900_bin",
				},
			},
		},
		{
			Query: "show create table a as of @Commit3;",
			Expected: []sql.Row{
				{"a", "CREATE TABLE `a` (\n" +
					"  `pk` int NOT NULL,\n" +
					"  `c2` text,\n" +
					"  PRIMARY KEY (`pk`),\n" +
					"  UNIQUE KEY `c2` (`c2`)\n" +
					") ENGINE=InnoDB DEFAULT CHARSET=utf8mb4 COLLATE=utf8mb4_0900_bin",
				},
			},
		},
	},
}

var DescribeTableAsOfScriptTest = queries.ScriptTest{
	Name: "Describe table as of",
	SetUpScript: []string{
		"set @Commit0 = dolt_commit('--allow-empty', '-m', 'before creating table a');",
		"create table a (pk int primary key, c1 int);",
		"set @Commit1 = dolt_commit('-am', 'creating table a');",
		"alter table a add column c2 text;",
		"set @Commit2 = dolt_commit('-am', 'adding column c2');",
		"alter table a drop column c1;",
		"set @Commit3 = dolt_commit('-am', 'dropping column c1');",
	},
	Assertions: []queries.ScriptTestAssertion{
		{
			Query:       "describe a as of @Commit0;",
			ExpectedErr: sql.ErrTableNotFound,
		},
		{
			Query: "describe a as of @Commit1;",
			Expected: []sql.Row{
				{"pk", "int", "NO", "PRI", "", ""},
				{"c1", "int", "YES", "", "", ""},
			},
		},
		{
			Query: "describe a as of @Commit2;",
			Expected: []sql.Row{
				{"pk", "int", "NO", "PRI", "", ""},
				{"c1", "int", "YES", "", "", ""},
				{"c2", "text", "YES", "", "", ""},
			},
		},
		{
			Query: "describe a as of @Commit3;",
			Expected: []sql.Row{
				{"pk", "int", "NO", "PRI", "", ""},
				{"c2", "text", "YES", "", "", ""},
			},
		},
	},
}

// DoltScripts are script tests specific to Dolt (not the engine in general), e.g. by involving Dolt functions. Break
// this slice into others with good names as it grows.
var DoltScripts = []queries.ScriptTest{
	{
		Name: "test as of indexed join (https://github.com/dolthub/dolt/issues/2189)",
		SetUpScript: []string{
			"create table a (pk int primary key, c1 int)",
			"insert into a values (1,1), (2,2), (3,3)",
			"select DOLT_COMMIT('-a', '-m', 'first commit')",
			"insert into a values (4,4), (5,5), (6,6)",
			"select DOLT_COMMIT('-a', '-m', 'second commit')",
			"set @second_commit = (select commit_hash from dolt_log order by date desc limit 1)",
			"set @first_commit = (select commit_hash from dolt_log order by date desc limit 1,1)",
		},
		Assertions: []queries.ScriptTestAssertion{
			{
				Query: "select a1.* from a as of @second_commit a1 " +
					"left join a as of @first_commit a2 on a1.pk = a2.pk where a2.pk is null order by 1",
				Expected: []sql.Row{
					{4, 4},
					{5, 5},
					{6, 6},
				},
			},
			{
				Query: "select a1.* from a as of @second_commit a1 " +
					"left join a as of @second_commit a2 on a1.pk = a2.pk where a2.pk is null order by 1",
				Expected: []sql.Row{},
			},
		},
	},
	{
		Name: "Show create table with various keys and constraints",
		SetUpScript: []string{
			"create table t1(a int primary key, b varchar(10) not null default 'abc')",
			"alter table t1 add constraint ck1 check (b like '%abc%')",
			"create index t1b on t1(b)",
			"create table t2(c int primary key, d varchar(10))",
			"alter table t2 add constraint fk1 foreign key (d) references t1 (b)",
			"alter table t2 add constraint t2du unique (d)",
		},
		Assertions: []queries.ScriptTestAssertion{
			{
				Query: "show create table t1",
				Expected: []sql.Row{
					{"t1", "CREATE TABLE `t1` (\n" +
						"  `a` int NOT NULL,\n" +
						"  `b` varchar(10) NOT NULL DEFAULT \"abc\",\n" +
						"  PRIMARY KEY (`a`),\n" +
						"  KEY `t1b` (`b`),\n" +
						"  CONSTRAINT `ck1` CHECK (`b` LIKE \"%abc%\")\n" +
						") ENGINE=InnoDB DEFAULT CHARSET=utf8mb4 COLLATE=utf8mb4_0900_bin"},
				},
			},
			{
				Query: "show create table t2",
				Expected: []sql.Row{
					{"t2", "CREATE TABLE `t2` (\n" +
						"  `c` int NOT NULL,\n" +
						"  `d` varchar(10),\n" +
						"  PRIMARY KEY (`c`),\n" +
						"  UNIQUE KEY `d_0` (`d`),\n" +
						"  CONSTRAINT `fk1` FOREIGN KEY (`d`) REFERENCES `t1` (`b`)\n" +
						") ENGINE=InnoDB DEFAULT CHARSET=utf8mb4 COLLATE=utf8mb4_0900_bin"},
				},
			},
		},
	},
	{
		Name: "Query table with 10K rows ",
		SetUpScript: []string{
			"create table bigTable (pk int primary key, c0 int);",
			makeLargeInsert(10_000),
		},
		Assertions: []queries.ScriptTestAssertion{
			{
				Query: "select count(*) from bigTable;",
				Expected: []sql.Row{
					{int32(10_000)},
				},
			},
			{
				Query: "select * from bigTable order by pk limit 5 offset 9990;",
				Expected: []sql.Row{
					{int64(9990), int64(9990)},
					{int64(9991), int64(9991)},
					{int64(9992), int64(9992)},
					{int64(9993), int64(9993)},
					{int64(9994), int64(9994)},
				},
			},
		},
	},
	{
		Name: "SHOW CREATE PROCEDURE works with Dolt external procedures",
		Assertions: []queries.ScriptTestAssertion{
			{
				Query: "SHOW CREATE PROCEDURE dolt_checkout;",
				Expected: []sql.Row{
					{
						"dolt_checkout",
						"",
						"CREATE PROCEDURE dolt_checkout() SELECT 'External stored procedure defined by mydb';",
						"utf8mb4",
						"utf8mb4_0900_bin",
						"utf8mb4_0900_bin",
					},
				},
			},
		},
	},
}

func makeLargeInsert(sz int) string {
	var sb strings.Builder
	sb.WriteString("insert into bigTable values (0,0)")
	for i := 1; i < sz; i++ {
		sb.WriteString(fmt.Sprintf(",(%d,%d)", i, i))
	}
	sb.WriteString(";")
	return sb.String()
}

// DoltUserPrivTests are tests for Dolt-specific functionality that includes privilege checking logic.
var DoltUserPrivTests = []queries.UserPrivilegeTest{
	{
		Name: "dolt_diff table function privilege checking",
		SetUpScript: []string{
			"CREATE TABLE mydb.test (pk BIGINT PRIMARY KEY);",
			"CREATE TABLE mydb.test2 (pk BIGINT PRIMARY KEY);",
			"SELECT DOLT_COMMIT('-am', 'creating tables test and test2');",
			"INSERT INTO mydb.test VALUES (1);",
			"SELECT DOLT_COMMIT('-am', 'inserting into test');",
			"CREATE USER tester@localhost;",
		},
		Assertions: []queries.UserPrivilegeTestAssertion{
			{
				// Without access to the database, dolt_diff should fail with a database access error
				User:        "tester",
				Host:        "localhost",
				Query:       "SELECT * FROM dolt_diff('test', 'main~', 'main');",
				ExpectedErr: sql.ErrDatabaseAccessDeniedForUser,
			},
			{
				// Grant single-table access to the underlying user table
				User:     "root",
				Host:     "localhost",
				Query:    "GRANT SELECT ON mydb.test TO tester@localhost;",
				Expected: []sql.Row{{sql.NewOkResult(0)}},
			},
			{
				// After granting access to mydb.test, dolt_diff should work
				User:     "tester",
				Host:     "localhost",
				Query:    "SELECT COUNT(*) FROM dolt_diff('test', 'main~', 'main');",
				Expected: []sql.Row{{1}},
			},
			{
				// With access to the db, but not the table, dolt_diff should fail
				User:        "tester",
				Host:        "localhost",
				Query:       "SELECT * FROM dolt_diff('test2', 'main~', 'main');",
				ExpectedErr: sql.ErrPrivilegeCheckFailed,
			},
			{
				// Revoke select on mydb.test
				User:     "root",
				Host:     "localhost",
				Query:    "REVOKE SELECT ON mydb.test from tester@localhost;",
				Expected: []sql.Row{{sql.NewOkResult(0)}},
			},
			{
				// After revoking access, dolt_diff should fail
				User:        "tester",
				Host:        "localhost",
				Query:       "SELECT * FROM dolt_diff('test', 'main~', 'main');",
				ExpectedErr: sql.ErrDatabaseAccessDeniedForUser,
			},
			{
				// Grant multi-table access for all of mydb
				User:     "root",
				Host:     "localhost",
				Query:    "GRANT SELECT ON mydb.* to tester@localhost;",
				Expected: []sql.Row{{sql.NewOkResult(0)}},
			},
			{
				// After granting access to the entire db, dolt_diff should work
				User:     "tester",
				Host:     "localhost",
				Query:    "SELECT COUNT(*) FROM dolt_diff('test', 'main~', 'main');",
				Expected: []sql.Row{{1}},
			},
			{
				// Revoke multi-table access
				User:     "root",
				Host:     "localhost",
				Query:    "REVOKE SELECT ON mydb.* from tester@localhost;",
				Expected: []sql.Row{{sql.NewOkResult(0)}},
			},
			{
				// After revoking access, dolt_diff should fail
				User:        "tester",
				Host:        "localhost",
				Query:       "SELECT * FROM dolt_diff('test', 'main~', 'main');",
				ExpectedErr: sql.ErrDatabaseAccessDeniedForUser,
			},
			{
				// Grant global access to *.*
				User:     "root",
				Host:     "localhost",
				Query:    "GRANT SELECT ON *.* to tester@localhost;",
				Expected: []sql.Row{{sql.NewOkResult(0)}},
			},
			{
				// After granting global access to *.*, dolt_diff should work
				User:     "tester",
				Host:     "localhost",
				Query:    "SELECT COUNT(*) FROM dolt_diff('test', 'main~', 'main');",
				Expected: []sql.Row{{1}},
			},
			{
				// Revoke global access
				User:     "root",
				Host:     "localhost",
				Query:    "REVOKE ALL ON *.* from tester@localhost;",
				Expected: []sql.Row{{sql.NewOkResult(0)}},
			},
			{
				// After revoking global access, dolt_diff should fail
				User:        "tester",
				Host:        "localhost",
				Query:       "SELECT * FROM dolt_diff('test', 'main~', 'main');",
				ExpectedErr: sql.ErrDatabaseAccessDeniedForUser,
			},
		},
	},
}

var HistorySystemTableScriptTests = []queries.ScriptTest{
	{
		Name: "empty table",
		SetUpScript: []string{
			"create table t (n int, c text);",
			"set @Commit1 = dolt_commit('-am', 'creating table t');",
		},
		Assertions: []queries.ScriptTestAssertion{
			{
				Query:    "select count(*) from DOLT_HISTORY_t;",
				Expected: []sql.Row{{0}},
			},
		},
	},
	{
		Name: "keyless table",
		SetUpScript: []string{
			"create table foo1 (n int, de text);",
			"insert into foo1 values (1, 'Ein'), (2, 'Zwei'), (3, 'Drei');",
			"set @Commit1 = dolt_commit('-am', 'inserting into foo1');",

			"update foo1 set de='Eins' where n=1;",
			"set @Commit2 = dolt_commit('-am', 'updating data in foo1');",

			"insert into foo1 values (4, 'Vier');",
			"set @Commit3 = dolt_commit('-am', 'inserting data in foo1');",
		},
		Assertions: []queries.ScriptTestAssertion{
			{
				Query:    "select count(*) from DOLT_HISTORY_foO1;",
				Expected: []sql.Row{{10}},
			},
			{
				Query:    "select n, de from dolt_history_foo1 where commit_hash=@Commit1;",
				Expected: []sql.Row{{1, "Ein"}, {2, "Zwei"}, {3, "Drei"}},
			},
			{
				Query:    "select n, de from dolt_history_Foo1 where commit_hash=@Commit2;",
				Expected: []sql.Row{{1, "Eins"}, {2, "Zwei"}, {3, "Drei"}},
			},
			{
				Query:    "select n, de from dolt_history_foo1 where commit_hash=@Commit3;",
				Expected: []sql.Row{{1, "Eins"}, {2, "Zwei"}, {3, "Drei"}, {4, "Vier"}},
			},
		},
	},
	{
		Name: "primary key table: basic cases",
		SetUpScript: []string{
			"create table foo1 (n int primary key, de text);",
			"insert into foo1 values (1, 'Eins'), (2, 'Zwei'), (3, 'Drei');",
			"set @Commit1 = dolt_commit('-am', 'inserting into foo1');",

			"alter table foo1 add column fr text;",
			"insert into foo1 values (4, 'Vier', 'Quatre');",
			"set @Commit2 = dolt_commit('-am', 'adding column and inserting data in foo1');",

			"update foo1 set fr='Un' where n=1;",
			"set @Commit3 = dolt_commit('-am', 'updating data in foo1');",
		},
		Assertions: []queries.ScriptTestAssertion{
			{
				Query:    "select count(*) from Dolt_History_Foo1;",
				Expected: []sql.Row{{11}},
			},
			{
				Query:    "select n, de, fr from dolt_history_FOO1 where commit_hash = @Commit1;",
				Expected: []sql.Row{{1, "Eins", nil}, {2, "Zwei", nil}, {3, "Drei", nil}},
			},
			{
				Query:    "select n, de, fr from dolt_history_foo1 where commit_hash = @Commit2;",
				Expected: []sql.Row{{1, "Eins", nil}, {2, "Zwei", nil}, {3, "Drei", nil}, {4, "Vier", "Quatre"}},
			},
			{
				Query:    "select n, de, fr from dolt_history_foo1 where commit_hash = @Commit3;",
				Expected: []sql.Row{{1, "Eins", "Un"}, {2, "Zwei", nil}, {3, "Drei", nil}, {4, "Vier", "Quatre"}},
			},
		},
	},
	{
		Name: "primary key table: non-pk schema changes",
		SetUpScript: []string{
			"create table t (pk int primary key, c1 int, c2 text);",
			"insert into t values (1, 2, '3'), (4, 5, '6');",
			"set @Commit1 = DOLT_COMMIT('-am', 'creating table t');",

			"alter table t drop column c2;",
			"set @Commit2 = DOLT_COMMIT('-am', 'dropping column c2');",

			"alter table t rename column c1 to c2;",
			"set @Commit3 = DOLT_COMMIT('-am', 'renaming c1 to c2');",
		},
		Assertions: []queries.ScriptTestAssertion{
			{
				Query:    "select count(*) from dolt_history_t;",
				Expected: []sql.Row{{6}},
			},
			{
				// TODO: Instead of just spot checking the non-existence of c1, it would be useful to be able to
				//       assert the full schema of the result set. ScriptTestAssertion doesn't support that currently,
				//       but the code from QueryTest could be ported over to ScriptTestAssertion.
				Query:       "select c1 from dolt_history_t;",
				ExpectedErr: sql.ErrColumnNotFound,
			},
			{
				Query:    "select pk, c2 from dolt_history_t where commit_hash=@Commit1;",
				Expected: []sql.Row{{1, 2}, {4, 5}},
			},
			{
				Query:    "select pk, c2 from dolt_history_t where commit_hash=@Commit2;",
				Expected: []sql.Row{{1, 2}, {4, 5}},
			},
			{
				Query:    "select pk, c2 from dolt_history_t where commit_hash=@Commit3;",
				Expected: []sql.Row{{1, 2}, {4, 5}},
			},
		},
	},
	{
		Name: "primary key table: rename table",
		SetUpScript: []string{
			"create table t (pk int primary key, c1 int, c2 text);",
			"insert into t values (1, 2, '3'), (4, 5, '6');",
			"set @Commit1 = DOLT_COMMIT('-am', 'creating table t');",

			"alter table t rename to t2;",
			"set @Commit2 = DOLT_COMMIT('-am', 'renaming table to t2');",
		},
		Assertions: []queries.ScriptTestAssertion{
			{
				Query:       "select count(*) from dolt_history_t;",
				ExpectedErr: sql.ErrTableNotFound,
			},
			{
				Query:    "select count(*) from dolt_history_T2;",
				Expected: []sql.Row{{2}},
			},
			{
				Query:    "select pk, c1, c2 from dolt_history_t2 where commit_hash != @Commit1;",
				Expected: []sql.Row{{1, 2, "3"}, {4, 5, "6"}},
			},
		},
	},
	{
		Name: "primary key table: delete and recreate table",
		SetUpScript: []string{
			"create table t (pk int primary key, c1 int, c2 text);",
			"insert into t values (1, 2, '3'), (4, 5, '6');",
			"set @Commit1 = DOLT_COMMIT('-am', 'creating table t');",

			"drop table t;",
			"set @Commit2 = DOLT_COMMIT('-am', 'dropping table t');",

			"create table t (pk int primary key, c1 int);",
			"set @Commit3 = DOLT_COMMIT('-am', 'recreating table t');",
		},
		Assertions: []queries.ScriptTestAssertion{
			{
				// TODO: The history system table processes history in parallel and pulls the rows for the
				//       user table at all commits. This means we can't currently detect when a table was dropped
				//       and if a different table with the same name exists at earlier commits, those results will
				//       be included in the history table. It may make more sense to have history scoped only
				//       to the current instance of the table, which would require changing the history system table
				//       to use something like an iterator approach where it goes back sequentially until it detects
				//       the current table doesn't exist any more and then stop.
				Query:    "select count(*) from dolt_history_t;",
				Expected: []sql.Row{{2}},
			},
		},
	},
}

var MergeScripts = []queries.ScriptTest{
	{
		Name: "DOLT_MERGE ff correctly works with autocommit off",
		SetUpScript: []string{
			"CREATE TABLE test (pk int primary key)",
			"INSERT INTO test VALUES (0),(1),(2);",
			"SET autocommit = 0",
			"SELECT DOLT_COMMIT('-a', '-m', 'Step 1');",
			"SELECT DOLT_CHECKOUT('-b', 'feature-branch')",
			"INSERT INTO test VALUES (3);",
			"UPDATE test SET pk=1000 WHERE pk=0;",
			"SELECT DOLT_COMMIT('-a', '-m', 'this is a ff');",
			"SELECT DOLT_CHECKOUT('main');",
		},
		Assertions: []queries.ScriptTestAssertion{
			{
				// FF-Merge
				Query:    "SELECT DOLT_MERGE('feature-branch')",
				Expected: []sql.Row{{1}},
			},
			{
				Query:    "SELECT * from dolt_status",
				Expected: []sql.Row{},
			},
			{
				Query:    "SELECT DOLT_CHECKOUT('-b', 'new-branch')",
				Expected: []sql.Row{{0}},
			},
			{
				Query:    "INSERT INTO test VALUES (4)",
				Expected: []sql.Row{{sql.NewOkResult(1)}},
			},
		},
	},
	{
		Name: "DOLT_MERGE no-ff correctly works with autocommit off",
		SetUpScript: []string{
			"CREATE TABLE test (pk int primary key)",
			"INSERT INTO test VALUES (0),(1),(2);",
			"SET autocommit = 0",
			"SELECT DOLT_COMMIT('-a', '-m', 'Step 1');",
			"SELECT DOLT_CHECKOUT('-b', 'feature-branch')",
			"INSERT INTO test VALUES (3);",
			"UPDATE test SET pk=1000 WHERE pk=0;",
			"SELECT DOLT_COMMIT('-a', '-m', 'this is a ff');",
			"SELECT DOLT_CHECKOUT('main');",
		},
		Assertions: []queries.ScriptTestAssertion{
			{
				// No-FF-Merge
				Query:    "SELECT DOLT_MERGE('feature-branch', '-no-ff', '-m', 'this is a no-ff')",
				Expected: []sql.Row{{1}},
			},
			{
				Query:    "SELECT * from dolt_status",
				Expected: []sql.Row{},
			},
			{
				Query:    "SELECT COUNT(*) FROM dolt_log",
				Expected: []sql.Row{{5}}, // includes the merge commit created by no-ff and setup commits
			},
			{
				Query:    "select message from dolt_log order by date DESC LIMIT 1;",
				Expected: []sql.Row{{"this is a no-ff"}}, // includes the merge commit created by no-ff
			},
			{
				Query:    "SELECT DOLT_CHECKOUT('-b', 'other-branch')",
				Expected: []sql.Row{{0}},
			},
		},
	},
	{
		Name: "DOLT_MERGE without conflicts correctly works with autocommit off",
		SetUpScript: []string{
			"CREATE TABLE test (pk int primary key)",
			"INSERT INTO test VALUES (0),(1),(2);",
			"SET autocommit = 0",
			"SELECT DOLT_COMMIT('-a', '-m', 'Step 1');",
			"SELECT DOLT_CHECKOUT('-b', 'feature-branch')",
			"INSERT INTO test VALUES (3);",
			"UPDATE test SET pk=1000 WHERE pk=0;",
			"SELECT DOLT_COMMIT('-a', '-m', 'this is a normal commit');",
			"SELECT DOLT_CHECKOUT('main');",
			"INSERT INTO test VALUES (5),(6),(7);",
			"SELECT DOLT_COMMIT('-a', '-m', 'add some more values');",
		},
		Assertions: []queries.ScriptTestAssertion{
			{
				Query:    "SELECT DOLT_MERGE('feature-branch', '-m', 'this is a merge')",
				Expected: []sql.Row{{1}},
			},
			{
				Query:    "SELECT COUNT(*) from dolt_status",
				Expected: []sql.Row{{1}},
			},
			{
				Query:    "SELECT COUNT(*) FROM dolt_log",
				Expected: []sql.Row{{4}},
			},
			{
				Query:    "select message from dolt_log order by date DESC LIMIT 1;",
				Expected: []sql.Row{{"add some more values"}},
			},
			{
				Query:       "SELECT DOLT_CHECKOUT('-b', 'other-branch')",
				ExpectedErr: dsess.ErrWorkingSetChanges,
			},
		},
	},
	{
		Name: "DOLT_MERGE with conflicts can be correctly resolved when autocommit is off",
		SetUpScript: []string{
			"CREATE TABLE test (pk int primary key, val int)",
			"INSERT INTO test VALUES (0, 0)",
			"SET autocommit = 0",
			"SELECT DOLT_COMMIT('-a', '-m', 'Step 1');",
			"SELECT DOLT_CHECKOUT('-b', 'feature-branch')",
			"INSERT INTO test VALUES (1, 1);",
			"UPDATE test SET val=1000 WHERE pk=0;",
			"SELECT DOLT_COMMIT('-a', '-m', 'this is a normal commit');",
			"SELECT DOLT_CHECKOUT('main');",
			"UPDATE test SET val=1001 WHERE pk=0;",
			"SELECT DOLT_COMMIT('-a', '-m', 'update a value');",
		},
		Assertions: []queries.ScriptTestAssertion{
			{
				Query:    "SELECT DOLT_MERGE('feature-branch', '-m', 'this is a merge')",
				Expected: []sql.Row{{0}},
			},
			{
				Query:    "SELECT * from dolt_status",
				Expected: []sql.Row{{"test", true, "modified"}, {"test", false, "conflict"}},
			},
			{
				Query:    "SELECT COUNT(*) FROM dolt_log",
				Expected: []sql.Row{{4}},
			},
			{
				Query:    "select message from dolt_log order by date DESC LIMIT 1;",
				Expected: []sql.Row{{"update a value"}},
			},
			{
				Query:       "SELECT DOLT_CHECKOUT('-b', 'other-branch')",
				ExpectedErr: dsess.ErrWorkingSetChanges,
			},
			{
				Query:    "SELECT COUNT(*) FROM dolt_conflicts",
				Expected: []sql.Row{{1}},
			},
			{
				Query:    "DELETE FROM dolt_conflicts_test",
				Expected: []sql.Row{{sql.NewOkResult(1)}},
			},
			{
				Query:    "commit",
				Expected: []sql.Row{},
			},
			{
				Query:    "SELECT * from test ORDER BY pk",
				Expected: []sql.Row{{0, 1001}, {1, 1}},
			},
		},
	},
	{
		Name: "DOLT_MERGE ff & squash correctly works with autocommit off",
		SetUpScript: []string{
			"CREATE TABLE test (pk int primary key)",
			"INSERT INTO test VALUES (0),(1),(2);",
			"SET autocommit = 0",
			"SELECT DOLT_COMMIT('-a', '-m', 'Step 1');",
			"SELECT DOLT_CHECKOUT('-b', 'feature-branch')",
			"INSERT INTO test VALUES (3);",
			"UPDATE test SET pk=1000 WHERE pk=0;",
			"SELECT DOLT_COMMIT('-a', '-m', 'this is a ff');",
			"SELECT DOLT_CHECKOUT('main');",
		},
		Assertions: []queries.ScriptTestAssertion{
			{
				Query:    "SELECT DOLT_MERGE('feature-branch', '--squash')",
				Expected: []sql.Row{{1}},
			},
			{
				Query:    "SELECT count(*) from dolt_status",
				Expected: []sql.Row{{1}},
			},
			{
				Query:    "SELECT COUNT(*) FROM dolt_log",
				Expected: []sql.Row{{3}},
			},
			{
				Query:    "SELECT * FROM test order by pk",
				Expected: []sql.Row{{1}, {2}, {3}, {1000}},
			},
		},
	},
	{
		Name: "DOLT_MERGE ff & squash with a checkout in between",
		SetUpScript: []string{
			"CREATE TABLE test (pk int primary key)",
			"INSERT INTO test VALUES (0),(1),(2);",
			"SET autocommit = 0",
			"SELECT DOLT_COMMIT('-a', '-m', 'Step 1');",
			"SELECT DOLT_CHECKOUT('-b', 'feature-branch')",
			"INSERT INTO test VALUES (3);",
			"UPDATE test SET pk=1000 WHERE pk=0;",
			"SELECT DOLT_COMMIT('-a', '-m', 'this is a ff');",
			"SELECT DOLT_CHECKOUT('main');",
		},
		Assertions: []queries.ScriptTestAssertion{
			{
				Query:    "SELECT DOLT_MERGE('feature-branch', '--squash')",
				Expected: []sql.Row{{1}},
			},
			{
				Query:       "SELECT DOLT_CHECKOUT('-b', 'other')",
				ExpectedErr: dsess.ErrWorkingSetChanges,
			},
			{
				Query:    "SELECT * FROM test order by pk",
				Expected: []sql.Row{{1}, {2}, {3}, {1000}},
			},
		},
	},
	{
		Name: "DOLT_MERGE ff",
		SetUpScript: []string{
			"CREATE TABLE test (pk int primary key)",
			"INSERT INTO test VALUES (0),(1),(2);",
			"SELECT DOLT_COMMIT('-a', '-m', 'Step 1');",
			"SELECT DOLT_CHECKOUT('-b', 'feature-branch')",
			"INSERT INTO test VALUES (3);",
			"UPDATE test SET pk=1000 WHERE pk=0;",
			"SELECT DOLT_COMMIT('-a', '-m', 'this is a ff');",
			"SELECT DOLT_CHECKOUT('main');",
		},
		Assertions: []queries.ScriptTestAssertion{
			{
				// FF-Merge
				Query:    "SELECT DOLT_MERGE('feature-branch')",
				Expected: []sql.Row{{1}},
			},
			{
				Query:    "SELECT * from dolt_status",
				Expected: []sql.Row{},
			},
			{
				Query:    "SELECT DOLT_CHECKOUT('-b', 'new-branch')",
				Expected: []sql.Row{{0}},
			},
			{
				Query:    "INSERT INTO test VALUES (4)",
				Expected: []sql.Row{{sql.NewOkResult(1)}},
			},
		},
	},
	{
		Name: "DOLT_MERGE no-ff",
		SetUpScript: []string{
			"CREATE TABLE test (pk int primary key)",
			"INSERT INTO test VALUES (0),(1),(2);",
			"SELECT DOLT_COMMIT('-a', '-m', 'Step 1');",
			"SELECT DOLT_CHECKOUT('-b', 'feature-branch')",
			"INSERT INTO test VALUES (3);",
			"UPDATE test SET pk=1000 WHERE pk=0;",
			"SELECT DOLT_COMMIT('-a', '-m', 'this is a ff');",
			"SELECT DOLT_CHECKOUT('main');",
		},
		Assertions: []queries.ScriptTestAssertion{
			{
				// No-FF-Merge
				Query:    "SELECT DOLT_MERGE('feature-branch', '-no-ff', '-m', 'this is a no-ff')",
				Expected: []sql.Row{{1}},
			},
			{
				Query:    "SELECT * from dolt_status",
				Expected: []sql.Row{},
			},
			{
				Query:    "SELECT COUNT(*) FROM dolt_log",
				Expected: []sql.Row{{5}}, // includes the merge commit created by no-ff and setup commits
			},
			{
				Query:    "select message from dolt_log order by date DESC LIMIT 1;",
				Expected: []sql.Row{{"this is a no-ff"}}, // includes the merge commit created by no-ff
			},
			{
				Query:    "SELECT DOLT_CHECKOUT('-b', 'other-branch')",
				Expected: []sql.Row{{0}},
			},
		},
	},
	{
		Name: "DOLT_MERGE with no conflicts works",
		SetUpScript: []string{
			"CREATE TABLE test (pk int primary key)",
			"INSERT INTO test VALUES (0),(1),(2);",
			"SELECT DOLT_COMMIT('-a', '-m', 'Step 1');",
			"SELECT DOLT_CHECKOUT('-b', 'feature-branch')",
			"INSERT INTO test VALUES (3);",
			"UPDATE test SET pk=1000 WHERE pk=0;",
			"SELECT DOLT_COMMIT('-a', '-m', 'this is a normal commit');",
			"SELECT DOLT_CHECKOUT('main');",
			"INSERT INTO test VALUES (5),(6),(7);",
			"SELECT DOLT_COMMIT('-a', '-m', 'add some more values');",
		},
		Assertions: []queries.ScriptTestAssertion{
			{
				Query:    "SELECT DOLT_MERGE('feature-branch', '-m', 'this is a merge')",
				Expected: []sql.Row{{1}},
			},
			{
				Query:    "SELECT COUNT(*) from dolt_status",
				Expected: []sql.Row{{1}},
			},
			{
				Query:    "SELECT COUNT(*) FROM dolt_log",
				Expected: []sql.Row{{4}},
			},
			{
				Query:    "select message from dolt_log order by date DESC LIMIT 1;",
				Expected: []sql.Row{{"add some more values"}},
			},
			{
				Query:    "SELECT DOLT_CHECKOUT('-b', 'other-branch')",
				Expected: []sql.Row{{0}},
			},
		},
	},
	{
		Name: "DOLT_MERGE with conflict is queryable and committable with dolt_allow_commit_conflicts on",
		SetUpScript: []string{
			"CREATE TABLE test (pk int primary key, val int)",
			"INSERT INTO test VALUES (0, 0)",
			"SELECT DOLT_COMMIT('-a', '-m', 'Step 1');",
			"SELECT DOLT_CHECKOUT('-b', 'feature-branch')",
			"INSERT INTO test VALUES (1, 1);",
			"UPDATE test SET val=1000 WHERE pk=0;",
			"SELECT DOLT_COMMIT('-a', '-m', 'this is a normal commit');",
			"SELECT DOLT_CHECKOUT('main');",
			"UPDATE test SET val=1001 WHERE pk=0;",
			"SELECT DOLT_COMMIT('-a', '-m', 'update a value');",
			"set dolt_allow_commit_conflicts = on",
		},
		Assertions: []queries.ScriptTestAssertion{
			{
				Query:    "SELECT DOLT_MERGE('feature-branch')",
				Expected: []sql.Row{{0}},
			},
			{
				Query:    "SELECT count(*) from dolt_conflicts_test",
				Expected: []sql.Row{{1}},
			},
			{
				Query:    "SELECT DOLT_MERGE('--abort')",
				Expected: []sql.Row{{1}},
			},
			{
				Query:    "SELECT * FROM test",
				Expected: []sql.Row{{0, 1001}},
			},
			{
				Query:    "SELECT count(*) from dolt_conflicts_test",
				Expected: []sql.Row{{0}},
			},
			{
				Query:    "SELECT count(*) from dolt_status",
				Expected: []sql.Row{{0}},
			},
			{
				Query:    "SET dolt_allow_commit_conflicts = 0",
				Expected: []sql.Row{{}},
			},
			{
				Query:          "SELECT DOLT_MERGE('feature-branch')",
				ExpectedErrStr: dsess.ErrUnresolvedConflictsCommit.Error(),
			},
			{
				Query:    "SELECT count(*) from dolt_conflicts_test", // transaction has been rolled back, 0 results
				Expected: []sql.Row{{0}},
			},
		},
	},
	{
		Name: "DOLT_MERGE with conflicts can be aborted when autocommit is off",
		SetUpScript: []string{
			"CREATE TABLE test (pk int primary key, val int)",
			"INSERT INTO test VALUES (0, 0)",
			"SET autocommit = 0",
			"SELECT DOLT_COMMIT('-a', '-m', 'Step 1');",
			"SELECT DOLT_CHECKOUT('-b', 'feature-branch')",
			"INSERT INTO test VALUES (1, 1);",
			"UPDATE test SET val=1000 WHERE pk=0;",
			"SELECT DOLT_COMMIT('-a', '-m', 'this is a normal commit');",
			"SELECT DOLT_CHECKOUT('main');",
			"UPDATE test SET val=1001 WHERE pk=0;",
			"SELECT DOLT_COMMIT('-a', '-m', 'update a value');",
		},
		Assertions: []queries.ScriptTestAssertion{
			{
				Query:    "SELECT DOLT_MERGE('feature-branch', '-m', 'this is a merge')",
				Expected: []sql.Row{{0}},
			},
			{
				Query:    "SELECT * from dolt_status",
				Expected: []sql.Row{{"test", true, "modified"}, {"test", false, "conflict"}},
			},
			{
				Query:    "SELECT COUNT(*) FROM dolt_conflicts",
				Expected: []sql.Row{{1}},
			},
			{
				Query:    "SELECT DOLT_MERGE('--abort')",
				Expected: []sql.Row{{1}},
			},
			{
				Query:    "SELECT * from dolt_status",
				Expected: []sql.Row{},
			},
			{
				Query:    "SELECT COUNT(*) FROM dolt_log",
				Expected: []sql.Row{{4}},
			},
			{
				Query:    "SELECT * FROM test ORDER BY pk",
				Expected: []sql.Row{{0, 1001}},
			},
			{
				Query:    "SELECT DOLT_CHECKOUT('-b', 'other-branch')",
				Expected: []sql.Row{{0}},
			},
		},
	},
	{
		Name: "DOLT_MERGE complains when a merge overrides local changes",
		SetUpScript: []string{
			"CREATE TABLE test (pk int primary key, val int)",
			"INSERT INTO test VALUES (0, 0)",
			"SET autocommit = 0",
			"SELECT DOLT_COMMIT('-a', '-m', 'Step 1');",
			"SELECT DOLT_CHECKOUT('-b', 'feature-branch')",
			"INSERT INTO test VALUES (1, 1);",
			"UPDATE test SET val=1000 WHERE pk=0;",
			"SELECT DOLT_COMMIT('-a', '-m', 'this is a normal commit');",
			"SELECT DOLT_CHECKOUT('main');",
			"UPDATE test SET val=1001 WHERE pk=0;",
		},
		Assertions: []queries.ScriptTestAssertion{
			{
				Query:       "SELECT DOLT_MERGE('feature-branch', '-m', 'this is a merge')",
				ExpectedErr: dfunctions.ErrUncommittedChanges,
			},
		},
	},
	{
<<<<<<< HEAD
		Name: "merging branches into a constraint violated head. Any new violations are appended",
		SetUpScript: []string{
			"CREATE table parent (pk int PRIMARY KEY, col1 int);",
			"CREATE table child (pk int PRIMARY KEY, parent_fk int, FOREIGN KEY (parent_fk) REFERENCES parent(pk));",
			"CREATE table other (pk int);",
			"INSERT INTO parent VALUES (1, 1), (2, 2);",
			"CALL DOLT_COMMIT('-am', 'setup');",
			"CALL DOLT_BRANCH('branch1');",
			"CALL DOLT_BRANCH('branch2');",
		},
		Assertions: []queries.ScriptTestAssertion{
			{
				// we need dolt_force_transaction_commit because we want to
				// transaction commit constraint violations that occur as a
				// result of a merge.
				Query:    "set autocommit = off, dolt_force_transaction_commit = on",
				Expected: []sql.Row{{}},
			},
			{
				Query:    "DELETE FROM parent where pk = 1;",
				Expected: []sql.Row{{sql.NewOkResult(1)}},
			},
			{
				Query:            "CALL DOLT_COMMIT('-am', 'delete parent 1');",
				SkipResultsCheck: true,
			},
			{
				Query:    "CALL DOLT_CHECKOUT('branch1');",
				Expected: []sql.Row{{0}},
			},
			{
				Query:    "INSERT INTO CHILD VALUES (1, 1);",
				Expected: []sql.Row{{sql.NewOkResult(1)}},
			},
			{
				Query:            "CALL DOLT_COMMIT('-am', 'insert child of parent 1');",
				SkipResultsCheck: true,
			},
			{
				Query:    "CALL DOLT_CHECKOUT('main');",
				Expected: []sql.Row{{0}},
			},
			{
				Query:    "CALL DOLT_MERGE('branch1');",
				Expected: []sql.Row{{0}},
			},
			{
				Query:    "SELECT violation_type, pk, parent_fk from dolt_constraint_violations_child;",
				Expected: []sql.Row{{"foreign key", 1, 1}},
			},
			{
				Query:    "COMMIT;",
				Expected: []sql.Row{},
			},
			{
				Query:          "CALL DOLT_COMMIT('-am', 'commit constraint violations');",
				ExpectedErrStr: "error: the table(s) child has constraint violations",
			},
			{
				Query:            "CALL DOLT_COMMIT('-afm', 'commit constraint violations');",
				SkipResultsCheck: true,
			},
			{
				Query:    "CALL DOLT_BRANCH('branch3');",
				Expected: []sql.Row{{0}},
			},
			{
				Query:    "DELETE FROM parent where pk = 2;",
				Expected: []sql.Row{{sql.NewOkResult(1)}},
			},
			{
				Query:            "CALL DOLT_COMMIT('-afm', 'remove parent 2');",
				SkipResultsCheck: true,
			},
			{
				Query:    "CALL DOLT_CHECKOUT('branch2');",
				Expected: []sql.Row{{0}},
			},
			{
				Query:    "INSERT INTO OTHER VALUES (1);",
				Expected: []sql.Row{{sql.NewOkResult(1)}},
			},
			{
				Query:            "CALL DOLT_COMMIT('-am', 'non-fk insert');",
				SkipResultsCheck: true,
			},
			{
				Query:    "CALL DOLT_CHECKOUT('main');",
				Expected: []sql.Row{{0}},
			},
			{
				Query:    "CALL DOLT_MERGE('branch2');",
				Expected: []sql.Row{{0}},
			},
			{
				Query:    "SELECT violation_type, pk, parent_fk from dolt_constraint_violations_child;",
				Expected: []sql.Row{{"foreign key", 1, 1}},
			},
			{
				Query:    "COMMIT;",
				Expected: []sql.Row{},
			},
			{
				Query:          "CALL DOLT_COMMIT('-am', 'commit non-conflicting merge');",
				ExpectedErrStr: "error: the table(s) child has constraint violations",
			},
			{
				Query:            "CALL DOLT_COMMIT('-afm', 'commit non-conflicting merge');",
				SkipResultsCheck: true,
			},
			{
				Query:    "CALL DOLT_CHECKOUT('branch3');",
				Expected: []sql.Row{{0}},
			},
			{
				Query:    "INSERT INTO CHILD VALUES (2, 2);",
				Expected: []sql.Row{{sql.NewOkResult(1)}},
			},
			{
				Query:            "CALL DOLT_COMMIT('-afm', 'add child of parent 2');",
				SkipResultsCheck: true,
			},
			{
				Query:    "CALL DOLT_CHECKOUT('main');",
				Expected: []sql.Row{{0}},
			},
			{
				Query:    "CALL DOLT_MERGE('branch3');",
				Expected: []sql.Row{{0}},
			},
			{
				Query:    "SELECT violation_type, pk, parent_fk from dolt_constraint_violations_child;",
				Expected: []sql.Row{{"foreign key", 1, 1}, {"foreign key", 2, 2}},
			},
		},
	},
	{
		Name: "conflicting merge aborts when conflicts and violations already exist",
		SetUpScript: []string{
			"CREATE table parent (pk int PRIMARY KEY, col1 int);",
			"CREATE table child (pk int PRIMARY KEY, parent_fk int, FOREIGN KEY (parent_fk) REFERENCES parent(pk));",
			"INSERT INTO parent VALUES (1, 1), (2, 1);",
			"CALL DOLT_COMMIT('-am', 'create table with data');",
			"CALL DOLT_BRANCH('other');",
			"CALL DOLT_BRANCH('other2');",
			"UPDATE parent SET col1 = 2 where pk = 1;",
			"DELETE FROM parent where pk = 2;",
			"CALL DOLT_COMMIT('-am', 'updating col1 to 2 and remove pk = 2');",
			"CALL DOLT_CHECKOUT('other');",
			"UPDATE parent SET col1 = 3 where pk = 1;",
			"INSERT into child VALUEs (1, 2);",
			"CALL DOLT_COMMIT('-am', 'updating col1 to 3 and adding child of pk 2');",
			"CALL DOLT_CHECKOUT('other2')",
			"UPDATE parent SET col1 = 4 where pk = 1",
			"CALL DOLT_COMMIT('-am', 'updating col1 to 4');",
			"CALL DOLT_CHECKOUT('main');",
		},
		Assertions: []queries.ScriptTestAssertion{
			{
				Query:    "SET dolt_force_transaction_commit = 1",
				Expected: []sql.Row{{}},
			},
			{
				Query:    "CALL DOLT_MERGE('other');",
				Expected: []sql.Row{{0}},
			},
			{
				Query:    "SELECT * from parent;",
				Expected: []sql.Row{{1, 2}},
			},
			{
				Query:    "SELECT * from child;",
				Expected: []sql.Row{{1, 2}},
			},
			{
				Query:    "SELECT base_col1, base_pk, our_col1, our_pk, their_col1, their_pk from dolt_conflicts_parent;",
				Expected: []sql.Row{{1, 1, 2, 1, 3, 1}},
			},
			{
				Query:    "SELECT violation_type, pk, parent_fk from dolt_constraint_violations_child;",
				Expected: []sql.Row{{"foreign key", 1, 2}},
			},
			// commit so we can merge again
			{
				Query:            "CALL DOLT_COMMIT('-afm', 'committing merge conflicts');",
				SkipResultsCheck: true,
			},
			{
				Query:          "CALL DOLT_MERGE('other2');",
				ExpectedErrStr: "existing unresolved conflicts would be overridden by new conflicts produced by merge. Please resolve them and try again",
			},
			{
				Query:    "SELECT * from parent;",
				Expected: []sql.Row{{1, 2}},
			},
			{
				Query:    "SELECT * from child;",
				Expected: []sql.Row{{1, 2}},
			},
			{
				Query:    "SELECT base_col1, base_pk, our_col1, our_pk, their_col1, their_pk from dolt_conflicts_parent;",
				Expected: []sql.Row{{1, 1, 2, 1, 3, 1}},
			},
			{
				Query:    "SELECT violation_type, pk, parent_fk from dolt_constraint_violations_child;",
				Expected: []sql.Row{{"foreign key", 1, 2}},
			},
		},
	},
	{
		Name: "non-conflicting / non-violating merge succeeds when conflicts and violations already exist",
		SetUpScript: []string{
			"CREATE table parent (pk int PRIMARY KEY, col1 int);",
			"CREATE table child (pk int PRIMARY KEY, parent_fk int, FOREIGN KEY (parent_fk) REFERENCES parent(pk));",
			"INSERT INTO parent VALUES (1, 1), (2, 1);",
			"CALL DOLT_COMMIT('-am', 'create table with data');",
			"CALL DOLT_BRANCH('other');",
			"CALL DOLT_BRANCH('other2');",
			"UPDATE parent SET col1 = 2 where pk = 1;",
			"DELETE FROM parent where pk = 2;",
			"CALL DOLT_COMMIT('-am', 'updating col1 to 2 and remove pk = 2');",
			"CALL DOLT_CHECKOUT('other');",
			"UPDATE parent SET col1 = 3 where pk = 1;",
			"INSERT into child VALUES (1, 2);",
			"CALL DOLT_COMMIT('-am', 'updating col1 to 3 and adding child of pk 2');",
			"CALL DOLT_CHECKOUT('other2')",
			"INSERT INTO parent values (3, 1);",
			"CALL DOLT_COMMIT('-am', 'insert parent with pk 3');",
			"CALL DOLT_CHECKOUT('main');",
		},
		Assertions: []queries.ScriptTestAssertion{
			{
				Query:    "SET dolt_force_transaction_commit = 1;",
				Expected: []sql.Row{{}},
			},
			{
				Query:    "CALL DOLT_MERGE('other');",
				Expected: []sql.Row{{0}},
			},
			{
				Query:    "SELECT * from parent;",
				Expected: []sql.Row{{1, 2}},
			},
			{
				Query:    "SELECT * from child;",
				Expected: []sql.Row{{1, 2}},
			},
			{
				Query:    "SELECT base_col1, base_pk, our_col1, our_pk, their_col1, their_pk from dolt_conflicts_parent;",
				Expected: []sql.Row{{1, 1, 2, 1, 3, 1}},
			},
			{
				Query:    "SELECT violation_type, pk, parent_fk from dolt_constraint_violations_child;",
				Expected: []sql.Row{{"foreign key", 1, 2}},
			},
			// commit so we can merge again
			{
				Query:            "CALL DOLT_COMMIT('-afm', 'committing merge conflicts');",
				SkipResultsCheck: true,
			},
			{
				Query:    "CALL DOLT_MERGE('other2');",
				Expected: []sql.Row{{0}},
			},
			{
				Query:    "SELECT * from parent;",
				Expected: []sql.Row{{1, 2}, {3, 1}},
			},
			{
				Query:    "SELECT * from child;",
				Expected: []sql.Row{{1, 2}},
			},
			{
				Query:    "SELECT base_col1, base_pk, our_col1, our_pk, their_col1, their_pk from dolt_conflicts_parent;",
				Expected: []sql.Row{{1, 1, 2, 1, 3, 1}},
			},
			{
				Query:    "SELECT violation_type, pk, parent_fk from dolt_constraint_violations_child;",
				Expected: []sql.Row{{"foreign key", 1, 2}},
			},
=======
		Name: "Drop and add primary key on two branches converges to same schema",
		SetUpScript: []string{
			"create table t1 (i int);",
			"call dolt_commit('-am', 't1 table')",
			"call dolt_checkout('-b', 'b1')",
			"alter table t1 add primary key(i)",
			"alter table t1 drop primary key",
			"alter table t1 add primary key(i)",
			"alter table t1 drop primary key",
			"alter table t1 add primary key(i)",
			"call dolt_commit('-am', 'b1 primary key changes')",
			"call dolt_checkout('main')",
			"alter table t1 add primary key(i)",
			"call dolt_commit('-am', 'main primary key change')",
		},
		Assertions: []queries.ScriptTestAssertion{
			{
				Query:    "call dolt_merge('b1')",
				Expected: []sql.Row{{1}},
			},
			{
				Query:    "select count(*) from dolt_conflicts",
				Expected: []sql.Row{{0}},
			},
>>>>>>> d1c88f29
		},
	},
}

var DoltReset = []queries.ScriptTest{
	{
		Name: "CALL DOLT_RESET('--hard') should reset the merge state after uncommitted merge",
		SetUpScript: []string{
			"CREATE TABLE test1 (pk int NOT NULL, c1 int, c2 int, PRIMARY KEY (pk));",
			"INSERT INTO test1 values (0,1,1);",
			"CALL DOLT_COMMIT('-am', 'added table')",

			"CALL DOLT_CHECKOUT('-b', 'merge_branch');",
			"UPDATE test1 set c1 = 2;",
			"CALL DOLT_COMMIT('-am', 'update pk 0 = 2,1 to test1');",

			"CALL DOLT_CHECKOUT('main');",
			"UPDATE test1 set c2 = 2;",
			"CALL DOLT_COMMIT('-am', 'update pk 0 = 1,2 to test1');",

			"CALL DOLT_MERGE('merge_branch');",

			"CALL DOLT_RESET('--hard');",
		},
		Assertions: []queries.ScriptTestAssertion{
			{
				Query:          "CALL DOLT_MERGE('--abort')",
				ExpectedErrStr: "fatal: There is no merge to abort",
			},
		},
	},
	{
		Name: "CALL DOLT_RESET('--hard') should reset the merge state after conflicting merge",
		SetUpScript: []string{
			"SET dolt_allow_commit_conflicts = on",
			"CREATE TABLE test1 (pk int NOT NULL, c1 int, c2 int, PRIMARY KEY (pk));",
			"INSERT INTO test1 values (0,1,1);",
			"CALL DOLT_COMMIT('-am', 'added table')",

			"CALL DOLT_CHECKOUT('-b', 'merge_branch');",
			"UPDATE test1 set c1 = 2, c2 = 2;",
			"CALL DOLT_COMMIT('-am', 'update pk 0 = 2,2 to test1');",

			"CALL DOLT_CHECKOUT('main');",
			"UPDATE test1 set c1 = 3, c2 = 3;",
			"CALL DOLT_COMMIT('-am', 'update pk 0 = 3,3 to test1');",

			"CALL DOLT_MERGE('merge_branch');",
			"CALL DOLT_RESET('--hard');",
		},
		Assertions: []queries.ScriptTestAssertion{
			{
				Query:          "CALL DOLT_MERGE('--abort')",
				ExpectedErrStr: "fatal: There is no merge to abort",
			},
		},
	},
}

var DiffSystemTableScriptTests = []queries.ScriptTest{
	{
		Name: "base case: added rows",
		SetUpScript: []string{
			"create table t (pk int primary key, c1 int, c2 int);",
			"insert into t values (1, 2, 3), (4, 5, 6);",
			"set @Commit1 = (select DOLT_COMMIT('-am', 'creating table t'));",
		},
		Assertions: []queries.ScriptTestAssertion{
			{
				Query:    "SELECT COUNT(*) FROM DOLT_DIFF_t;",
				Expected: []sql.Row{{2}},
			},
			{
				Query: "SELECT to_pk, to_c1, to_c2, from_pk, from_c1, from_c2, diff_type FROM DOLT_DIFF_t WHERE TO_COMMIT=@Commit1 ORDER BY to_pk;",
				Expected: []sql.Row{
					{1, 2, 3, nil, nil, nil, "added"},
					{4, 5, 6, nil, nil, nil, "added"},
				},
			},
		},
	},
	{
		Name: "base case: modified rows",
		SetUpScript: []string{
			"create table t (pk int primary key, c1 int, c2 int);",
			"insert into t values (1, 2, 3), (4, 5, 6);",
			"set @Commit1 = (select DOLT_COMMIT('-am', 'creating table t'));",

			"update t set c2=0 where pk=1",
			"set @Commit2 = (select DOLT_COMMIT('-am', 'modifying row'));",
		},
		Assertions: []queries.ScriptTestAssertion{
			{
				Query:    "SELECT COUNT(*) FROM DOLT_DIFF_t;",
				Expected: []sql.Row{{3}},
			},
			{
				Query: "SELECT to_pk, to_c1, to_c2, from_pk, from_c1, from_c2, diff_type FROM DOLT_DIFF_t WHERE TO_COMMIT=@Commit2 ORDER BY to_pk;",
				Expected: []sql.Row{
					{1, 2, 0, 1, 2, 3, "modified"},
				},
			},
		},
	},
	{
		Name: "base case: deleted row",
		SetUpScript: []string{
			"create table t (pk int primary key, c1 int, c2 int);",
			"insert into t values (1, 2, 3), (4, 5, 6);",
			"set @Commit1 = (select DOLT_COMMIT('-am', 'creating table t'));",

			"delete from t where pk=1",
			"set @Commit2 = (select DOLT_COMMIT('-am', 'modifying row'));",
		},
		Assertions: []queries.ScriptTestAssertion{
			{
				Query:    "SELECT COUNT(*) FROM DOLT_DIFF_t;",
				Expected: []sql.Row{{3}},
			},
			{
				Query: "SELECT to_pk, to_c1, to_c2, from_pk, from_c1, from_c2, diff_type FROM DOLT_DIFF_t WHERE TO_COMMIT=@Commit2 ORDER BY to_pk;",
				Expected: []sql.Row{
					{nil, nil, nil, 1, 2, 3, "removed"},
				},
			},
		},
	},
	{
		// In this case, we do not expect to see the old/dropped table included in the dolt_diff_table output
		Name: "table drop and recreate with overlapping schema",
		SetUpScript: []string{
			"create table t (pk int primary key, c int);",
			"insert into t values (1, 2), (3, 4);",
			"set @Commit1 = (select DOLT_COMMIT('-am', 'creating table t'));",

			"drop table t;",
			"set @Commit2 = (select DOLT_COMMIT('-am', 'dropping table t'));",

			"create table t (pk int primary key, c int);",
			"insert into t values (100, 200), (300, 400);",
			"set @Commit3 = (select DOLT_COMMIT('-am', 'recreating table t'));",
		},
		Assertions: []queries.ScriptTestAssertion{
			{
				Query:    "SELECT COUNT(*) FROM DOLT_DIFF_t",
				Expected: []sql.Row{{2}},
			},
			{
				Query: "SELECT to_pk, to_c, from_pk, from_c, diff_type FROM DOLT_DIFF_t WHERE TO_COMMIT=@Commit3 ORDER BY to_pk;",
				Expected: []sql.Row{
					{100, 200, nil, nil, "added"},
					{300, 400, nil, nil, "added"},
				},
			},
		},
	},
	{
		// When a column is dropped we should see the column's value set to null in that commit
		Name: "column drop",
		SetUpScript: []string{
			"create table t (pk int primary key, c1 int, c2 int);",
			"insert into t values (1, 2, 3), (4, 5, 6);",
			"set @Commit1 = (select DOLT_COMMIT('-am', 'creating table t'));",

			"alter table t drop column c1;",
			"set @Commit2 = (select DOLT_COMMIT('-am', 'dropping column c'));",
		},
		Assertions: []queries.ScriptTestAssertion{
			{
				Query:    "SELECT COUNT(*) FROM DOLT_DIFF_t;",
				Expected: []sql.Row{{4}},
			},
			{
				Query: "SELECT to_pk, to_c2, from_pk, from_c2 FROM DOLT_DIFF_t WHERE TO_COMMIT=@Commit1 ORDER BY to_pk;",
				Expected: []sql.Row{
					{1, 3, nil, nil},
					{4, 6, nil, nil},
				},
			},
			{
				Query: "SELECT to_pk, to_c2, from_pk, from_c2 FROM DOLT_DIFF_t WHERE TO_COMMIT=@Commit2 ORDER BY to_pk;",
				Expected: []sql.Row{
					{1, 3, 1, 3},
					{4, 6, 4, 6},
				},
			},
		},
	},
	{
		// When a column is dropped and recreated with the same type, we expect it to be included in dolt_diff output
		Name: "column drop and recreate with same type",
		SetUpScript: []string{
			"create table t (pk int primary key, c int);",
			"insert into t values (1, 2), (3, 4);",
			"set @Commit1 = (select DOLT_COMMIT('-am', 'creating table t'));",

			"alter table t drop column c;",
			"set @Commit2 = (select DOLT_COMMIT('-am', 'dropping column c'));",

			"alter table t add column c int;",
			"insert into t values (100, 101);",
			"set @Commit3 = (select DOLT_COMMIT('-am', 'inserting into t'));",
		},
		Assertions: []queries.ScriptTestAssertion{
			{
				Query:    "SELECT COUNT(*) FROM DOLT_DIFF_t;",
				Expected: []sql.Row{{5}},
			},
			{
				Query: "SELECT to_pk, to_c, from_pk, from_c, diff_type FROM DOLT_DIFF_t WHERE TO_COMMIT=@Commit1 ORDER BY to_pk;",
				Expected: []sql.Row{
					{1, 2, nil, nil, "added"},
					{3, 4, nil, nil, "added"},
				},
			},
			{
				Query: "SELECT to_pk, to_c, from_pk, from_c, diff_type FROM DOLT_DIFF_t WHERE TO_COMMIT=@Commit2 ORDER BY to_pk;",
				Expected: []sql.Row{
					{1, nil, 1, 2, "modified"},
					{3, nil, 3, 4, "modified"},
				},
			},
			{
				Query: "SELECT to_pk, to_c, from_pk, from_c, diff_type FROM DOLT_DIFF_t WHERE TO_COMMIT=@Commit3 ORDER BY to_pk;",
				Expected: []sql.Row{
					{100, 101, nil, nil, "added"},
				},
			},
		},
	},
	{
		// When a column is dropped and then another column with the same type is renamed to that name, we expect it to be included in dolt_diff output
		Name: "column drop, then rename column with same type to same name",
		SetUpScript: []string{
			"create table t (pk int primary key, c1 int, c2 int);",
			"insert into t values (1, 2, 3), (4, 5, 6);",
			"set @Commit1 = (select DOLT_COMMIT('-am', 'creating table t'));",

			"alter table t drop column c1;",
			"set @Commit2 = (select DOLT_COMMIT('-am', 'dropping column c1'));",

			"alter table t rename column c2 to c1;",
			"insert into t values (100, 101);",
			"set @Commit3 = (select DOLT_COMMIT('-am', 'inserting into t'));",
		},
		Assertions: []queries.ScriptTestAssertion{
			{
				Query:    "SELECT COUNT(*) FROM DOLT_DIFF_t;",
				Expected: []sql.Row{{5}},
			},
			{
				Query: "SELECT to_pk, to_c1, from_pk, from_c1, diff_type FROM DOLT_DIFF_t WHERE TO_COMMIT=@Commit1 ORDER BY to_pk;",
				Expected: []sql.Row{
					{1, 3, nil, nil, "added"},
					{4, 6, nil, nil, "added"},
				},
			},
			{
				Query: "SELECT to_pk, to_c1, from_pk, from_c1, diff_type FROM DOLT_DIFF_t WHERE TO_COMMIT=@Commit2 ORDER BY to_pk;",
				Expected: []sql.Row{
					{1, 3, 1, 3, "modified"},
					{4, 6, 4, 6, "modified"},
				},
			},
			{
				Query: "SELECT to_pk, to_c1, from_pk, from_c1, diff_type FROM DOLT_DIFF_t WHERE TO_COMMIT=@Commit3 ORDER BY to_pk;",
				Expected: []sql.Row{
					{100, 101, nil, nil, "added"},
				},
			},
		},
	},
	{
		// When a column is dropped and recreated with a different type, we expect only the new column
		// to be included in dolt_diff output, with previous values coerced (with any warnings reported) to the new type
		Name: "column drop and recreate with different type that can be coerced (int -> string)",
		SetUpScript: []string{
			"create table t (pk int primary key, c int);",
			"insert into t values (1, 2), (3, 4);",
			"set @Commit1 = (select DOLT_COMMIT('-am', 'creating table t'));",

			"alter table t drop column c;",
			"set @Commit2 = (select DOLT_COMMIT('-am', 'dropping column c'));",

			"alter table t add column c text;",
			"insert into t values (100, '101');",
			"set @Commit3 = (select DOLT_COMMIT('-am', 're-adding column c'));",
		},
		Assertions: []queries.ScriptTestAssertion{
			{
				Query:    "SELECT COUNT(*) FROM DOLT_DIFF_t;",
				Expected: []sql.Row{{5}},
			},
			{
				Query: "SELECT to_pk, to_c, from_pk, from_c, diff_type FROM DOLT_DIFF_t WHERE TO_COMMIT=@Commit1 ORDER BY to_pk;",
				Expected: []sql.Row{
					{1, "2", nil, nil, "added"},
					{3, "4", nil, nil, "added"},
				},
			},
			{
				Query: "SELECT to_pk, to_c, from_pk, from_c, diff_type FROM DOLT_DIFF_t WHERE TO_COMMIT=@Commit2 ORDER BY to_pk;",
				Expected: []sql.Row{
					{1, nil, 1, "2", "modified"},
					{3, nil, 3, "4", "modified"},
				},
			},
			{
				Query: "SELECT to_pk, to_c, from_pk, from_c, diff_type FROM DOLT_DIFF_t WHERE TO_COMMIT=@Commit3 ORDER BY to_pk;",
				Expected: []sql.Row{
					{100, "101", nil, nil, "added"},
				},
			},
		},
	},
	{
		Name: "column drop and recreate with different type that can NOT be coerced (string -> int)",
		SetUpScript: []string{
			"create table t (pk int primary key, c text);",
			"insert into t values (1, 'two'), (3, 'four');",
			"set @Commit1 = (select DOLT_COMMIT('-am', 'creating table t'));",

			"alter table t drop column c;",
			"set @Commit2 = (select DOLT_COMMIT('-am', 'dropping column c'));",

			"alter table t add column c int;",
			"insert into t values (100, 101);",
			"set @Commit3 = (select DOLT_COMMIT('-am', 're-adding column c'));",
		},
		Assertions: []queries.ScriptTestAssertion{
			{
				Query:    "SELECT COUNT(*) FROM DOLT_DIFF_t;",
				Expected: []sql.Row{{5}},
			},
			{
				Query: "SELECT to_pk, to_c, from_pk, from_c, diff_type FROM DOLT_DIFF_t WHERE TO_COMMIT=@Commit1 ORDER BY to_pk;",
				Expected: []sql.Row{
					{1, nil, nil, nil, "added"},
					{3, nil, nil, nil, "added"},
				},
			},
			{
				Query: "SELECT to_pk, to_c, from_pk, from_c, diff_type FROM DOLT_DIFF_t WHERE TO_COMMIT=@Commit2 ORDER BY to_pk;",
				Expected: []sql.Row{
					{1, nil, 1, nil, "modified"},
					{3, nil, 3, nil, "modified"},
				},
			},
			{
				Query: "SELECT to_pk, to_c, from_pk, from_c, diff_type FROM DOLT_DIFF_t WHERE TO_COMMIT=@Commit3 ORDER BY to_pk;",
				Expected: []sql.Row{
					{100, 101, nil, nil, "added"},
				},
			},
			{
				Query:                           "select * from dolt_diff_t;",
				ExpectedWarning:                 1105,
				ExpectedWarningsCount:           4,
				ExpectedWarningMessageSubstring: "unable to coerce value from field",
				SkipResultsCheck:                true,
			},
		},
	},
	{
		Name: "multiple column renames",
		SetUpScript: []string{
			"create table t (pk int primary key, c1 int);",
			"insert into t values (1, 2);",
			"set @Commit1 = (select DOLT_COMMIT('-am', 'creating table t'));",

			"alter table t rename column c1 to c2;",
			"insert into t values (3, 4);",
			"set @Commit2 = (select DOLT_COMMIT('-am', 'renaming c1 to c2'));",

			"alter table t drop column c2;",
			"set @Commit3 = (select DOLT_COMMIT('-am', 'dropping column c2'));",

			"alter table t add column c2 int;",
			"insert into t values (100, '101');",
			"set @Commit4 = (select DOLT_COMMIT('-am', 'recreating column c2'));",
		},
		Assertions: []queries.ScriptTestAssertion{
			{
				Query:    "SELECT COUNT(*) FROM DOLT_DIFF_t;",
				Expected: []sql.Row{{5}},
			},
			{
				Query: "SELECT to_pk, to_c2, from_pk, from_c2, diff_type FROM DOLT_DIFF_t WHERE TO_COMMIT=@Commit1 ORDER BY to_pk;",
				Expected: []sql.Row{
					{1, nil, nil, nil, "added"},
				},
			},
			{
				Query: "SELECT to_pk, to_c2, from_pk, from_c2, diff_type FROM DOLT_DIFF_t WHERE TO_COMMIT=@Commit2 ORDER BY to_pk;",
				Expected: []sql.Row{
					{3, 4, nil, nil, "added"},
				},
			},
			{
				Query: "SELECT to_pk, to_c2, from_pk, from_c2, diff_type FROM DOLT_DIFF_t WHERE TO_COMMIT=@Commit3 ORDER BY to_pk;",
				Expected: []sql.Row{
					{1, nil, 1, 2, "modified"},
					{3, nil, 3, 4, "modified"},
				},
			},
			{
				Query: "SELECT to_pk, to_c2, from_pk, from_c2, diff_type FROM DOLT_DIFF_t WHERE TO_COMMIT=@Commit4 ORDER BY to_pk;",
				Expected: []sql.Row{
					{100, 101, nil, nil, "added"},
				},
			},
		},
	},
	{
		Name: "primary key change",
		SetUpScript: []string{
			"create table t (pk int primary key, c1 int);",
			"insert into t values (1, 2), (3, 4);",
			"set @Commit1 = (select DOLT_COMMIT('-am', 'creating table t'));",

			"alter table t drop primary key;",
			"insert into t values (5, 6);",
			"set @Commit2 = (select DOLT_COMMIT('-am', 'dropping primary key'));",

			"alter table t add primary key (c1);",
			"set @Commit3 = (select DOLT_COMMIT('-am', 'adding primary key'));",

			"insert into t values (7, 8);",
			"set @Commit4 = (select DOLT_COMMIT('-am', 'adding more data'));",
		},
		Assertions: []queries.ScriptTestAssertion{
			{
				Query:                           "select * from dolt_diff_t;",
				ExpectedWarning:                 1105,
				ExpectedWarningsCount:           1,
				ExpectedWarningMessageSubstring: "cannot render full diff between commits",
				SkipResultsCheck:                true,
			},
			{
				Query:    "SELECT COUNT(*) FROM DOLT_DIFF_t;;",
				Expected: []sql.Row{{1}},
			},
			{
				Query:    "SELECT to_pk, to_c1, from_pk, from_c1, diff_type FROM DOLT_DIFF_t where to_commit=@Commit4;",
				Expected: []sql.Row{{7, 8, nil, nil, "added"}},
			},
		},
	},
	{
		Name: "table with commit column should maintain its data in diff",
		SetUpScript: []string{
			"CREATE TABLE t (pk int PRIMARY KEY, commit text);",
			"CALL dolt_commit('-am', 'creating table t');",
			"INSERT INTO t VALUES (1, 'hi');",
			"CALL dolt_commit('-am', 'insert data');",
		},
		Assertions: []queries.ScriptTestAssertion{
			{
				Query:    "SELECT to_pk, to_commit, from_pk, from_commit, diff_type from dolt_diff_t;",
				Expected: []sql.Row{{1, "hi", nil, nil, "added"}},
			},
		},
	},
}

var DiffTableFunctionScriptTests = []queries.ScriptTest{
	{
		Name: "invalid arguments",
		SetUpScript: []string{
			"create table t (pk int primary key, c1 text, c2 text);",
			"set @Commit1 = dolt_commit('-am', 'creating table t');",

			"insert into t values(1, 'one', 'two'), (2, 'two', 'three');",
			"set @Commit2 = dolt_commit('-am', 'inserting into t');",
		},
		Assertions: []queries.ScriptTestAssertion{
			{
				Query:       "SELECT * from dolt_diff('t');",
				ExpectedErr: sql.ErrInvalidArgumentNumber,
			},
			{
				Query:       "SELECT * from dolt_diff('t', @Commit1);",
				ExpectedErr: sql.ErrInvalidArgumentNumber,
			},
			{
				Query:       "SELECT * from dolt_diff('t', @Commit1, @Commit2, 'extra');",
				ExpectedErr: sql.ErrInvalidArgumentNumber,
			},
			{
				Query:       "SELECT * from dolt_diff(null, null, null);",
				ExpectedErr: sql.ErrInvalidArgumentDetails,
			},
			{
				Query:       "SELECT * from dolt_diff(123, @Commit1, @Commit2);",
				ExpectedErr: sql.ErrInvalidArgumentDetails,
			},
			{
				Query:       "SELECT * from dolt_diff('t', 123, @Commit2);",
				ExpectedErr: sql.ErrInvalidArgumentDetails,
			},
			{
				Query:       "SELECT * from dolt_diff('t', @Commit1, 123);",
				ExpectedErr: sql.ErrInvalidArgumentDetails,
			},
			{
				Query:       "SELECT * from dolt_diff('doesnotexist', @Commit1, @Commit2);",
				ExpectedErr: sql.ErrTableNotFound,
			},
			{
				Query:          "SELECT * from dolt_diff('t', 'fakefakefakefakefakefakefakefake', @Commit2);",
				ExpectedErrStr: "target commit not found",
			},
			{
				Query:          "SELECT * from dolt_diff('t', @Commit1, 'fake-branch');",
				ExpectedErrStr: "branch not found: fake-branch",
			},
			{
				Query:       "SELECT * from dolt_diff('t', @Commit1, concat('fake', '-', 'branch'));",
				ExpectedErr: sqle.ErrInvalidNonLiteralArgument,
			},
			{
				Query:       "SELECT * from dolt_diff('t', hashof('main'), @Commit2);",
				ExpectedErr: sqle.ErrInvalidNonLiteralArgument,
			},
			{
				Query:       "SELECT * from dolt_diff(LOWER('T'), hashof('main'), @Commit2);",
				ExpectedErr: sqle.ErrInvalidNonLiteralArgument,
			},
		},
	},
	{
		Name: "basic case",
		SetUpScript: []string{
			"set @Commit0 = HashOf('HEAD');",

			"create table t (pk int primary key, c1 text, c2 text);",
			"set @Commit1 = dolt_commit('-am', 'creating table t');",

			"insert into t values(1, 'one', 'two');",
			"set @Commit2 = dolt_commit('-am', 'inserting into table t');",

			"create table t2 (pk int primary key, c1 text, c2 text);",
			"insert into t2 values(100, 'hundred', 'hundert');",
			"set @Commit3 = dolt_commit('-am', 'inserting into table t2');",

			"insert into t values(2, 'two', 'three'), (3, 'three', 'four');",
			"update t set c1='uno', c2='dos' where pk=1;",
			"set @Commit4 = dolt_commit('-am', 'inserting into table t');",
		},
		Assertions: []queries.ScriptTestAssertion{
			{
				Query:    "SELECT to_pk, to_c1, to_c2, from_pk, from_c1, from_c2, diff_type from dolt_diff('t', @Commit1, @Commit2);",
				Expected: []sql.Row{{1, "one", "two", nil, nil, nil, "added"}},
			},
			{
				Query:    "SELECT COUNT(*) from dolt_diff('t', @Commit2, @Commit3);",
				Expected: []sql.Row{{0}},
			},
			{
				Query: "SELECT to_pk, to_c1, to_c2, from_pk, from_c1, from_c2, diff_type from dolt_diff('t', @Commit3, @Commit4);",
				Expected: []sql.Row{
					{1, "uno", "dos", 1, "one", "two", "modified"},
					{2, "two", "three", nil, nil, nil, "added"},
					{3, "three", "four", nil, nil, nil, "added"},
				},
			},
			{
				// Table t2 had no changes between Commit3 and Commit4, so results should be empty
				Query:    "SELECT to_pk, to_c1, to_c2, from_pk, from_c1, from_c2, diff_type  from dolt_diff('T2', @Commit3, @Commit4);",
				Expected: []sql.Row{},
			},
			{
				Query: "SELECT to_pk, to_c1, to_c2, from_pk, from_c1, from_c2, diff_type  from dolt_diff('t', @Commit1, @Commit4);",
				Expected: []sql.Row{
					{1, "uno", "dos", nil, nil, nil, "added"},
					{2, "two", "three", nil, nil, nil, "added"},
					{3, "three", "four", nil, nil, nil, "added"},
				},
			},
			{
				// Reverse the to/from commits to see the diff from the other direction
				Query: "SELECT to_pk, to_c1, to_c2, from_pk, from_c1, from_c2, diff_type  from dolt_diff('T', @Commit4, @Commit1);",
				Expected: []sql.Row{
					{nil, nil, nil, 1, "uno", "dos", "removed"},
					{nil, nil, nil, 2, "two", "three", "removed"},
					{nil, nil, nil, 3, "three", "four", "removed"},
				},
			},
		},
	},
	{
		Name: "diff with branch refs",
		SetUpScript: []string{
			"create table t (pk int primary key, c1 text, c2 text);",
			"set @Commit1 = dolt_commit('-am', 'creating table t');",

			"insert into t values(1, 'one', 'two');",
			"set @Commit2 = dolt_commit('-am', 'inserting row 1 into t in main');",

			"select dolt_checkout('-b', 'branch1');",
			"alter table t drop column c2;",
			"set @Commit3 = dolt_commit('-am', 'dropping column c2 in branch1');",

			"delete from t where pk=1;",
			"set @Commit4 = dolt_commit('-am', 'deleting row 1 in branch1');",

			"insert into t values (2, 'two');",
			"set @Commit5 = dolt_commit('-am', 'inserting row 2 in branch1');",

			"select dolt_checkout('main');",
			"insert into t values (2, 'two', 'three');",
			"set @Commit6 = dolt_commit('-am', 'inserting row 2 in main');",
		},
		Assertions: []queries.ScriptTestAssertion{
			{
				Query: "SELECT to_pk, to_c1, from_pk, from_c1, from_c2, diff_type from dolt_diff('t', 'main', 'branch1');",
				Expected: []sql.Row{
					{nil, nil, 1, "one", "two", "removed"},
					{2, "two", 2, "two", "three", "modified"},
				},
			},
			{
				Query: "SELECT to_pk, to_c1, to_c2, from_pk, from_c1, diff_type from dolt_diff('t', 'branch1', 'main');",
				Expected: []sql.Row{
					{1, "one", "two", nil, nil, "added"},
					{2, "two", "three", 2, "two", "modified"},
				},
			},
			{
				Query: "SELECT to_pk, to_c1, from_pk, from_c1, from_c2, diff_type from dolt_diff('t', 'main~', 'branch1');",
				Expected: []sql.Row{
					{nil, nil, 1, "one", "two", "removed"},
					{2, "two", nil, nil, nil, "added"},
				},
			},
		},
	},
	{
		Name: "schema modification: drop and recreate column with same type",
		SetUpScript: []string{
			"create table t (pk int primary key, c1 text, c2 text);",
			"set @Commit1 = dolt_commit('-am', 'creating table t');",

			"insert into t values(1, 'one', 'two'), (2, 'two', 'three');",
			"set @Commit2 = dolt_commit('-am', 'inserting into t');",

			"alter table t drop column c2;",
			"set @Commit3 = dolt_commit('-am', 'dropping column c2');",

			"alter table t add column c2 text;",
			"insert into t values (3, 'three', 'four');",
			"update t set c2='foo' where pk=1;",
			"set @Commit4 = dolt_commit('-am', 'adding column c2, inserting, and updating data');",
		},
		Assertions: []queries.ScriptTestAssertion{
			{
				Query: "SELECT to_pk, to_c1, to_c2, from_pk, from_c1, from_c2, diff_type from dolt_diff('t', @Commit1, @Commit2);",
				Expected: []sql.Row{
					{1, "one", "two", nil, nil, nil, "added"},
					{2, "two", "three", nil, nil, nil, "added"},
				},
			},
			{
				Query: "SELECT to_pk, to_c1, from_pk, from_c1, from_c2, diff_type from dolt_diff('t', @Commit2, @Commit3);",
				Expected: []sql.Row{
					{1, "one", 1, "one", "two", "modified"},
					{2, "two", 2, "two", "three", "modified"},
				},
			},
			{
				Query:       "SELECT to_c2 from dolt_diff('t', @Commit2, @Commit3);",
				ExpectedErr: sql.ErrColumnNotFound,
			},
			{
				Query: "SELECT to_pk, to_c1, to_c2, from_pk, from_c1, diff_type from dolt_diff('t', @Commit3, @Commit4);",
				Expected: []sql.Row{
					{1, "one", "foo", 1, "one", "modified"},
					// This row doesn't show up as changed because adding a column doesn't touch the row data.
					//{2, "two", nil, 2, "two", "modified"},
					{3, "three", "four", nil, nil, "added"},
				},
			},
			{
				Query:       "SELECT from_c2 from dolt_diff('t', @Commit3, @Commit4);",
				ExpectedErr: sql.ErrColumnNotFound,
			},
			{
				Query: "SELECT to_pk, to_c1, to_c2, from_pk, from_c1, from_c2, diff_type from dolt_diff('t', @Commit1, @Commit4);",
				Expected: []sql.Row{
					{1, "one", "foo", nil, nil, nil, "added"},
					{2, "two", nil, nil, nil, nil, "added"},
					{3, "three", "four", nil, nil, nil, "added"},
				},
			},
		},
	},
	{
		Name: "schema modification: rename columns",
		SetUpScript: []string{
			"create table t (pk int primary key, c1 text, c2 int);",
			"set @Commit1 = dolt_commit('-am', 'creating table t');",

			"insert into t values(1, 'one', -1), (2, 'two', -2);",
			"set @Commit2 = dolt_commit('-am', 'inserting into t');",

			"alter table t rename column c2 to c3;",
			"set @Commit3 = dolt_commit('-am', 'renaming column c2 to c3');",

			"insert into t values (3, 'three', -3);",
			"update t set c3=1 where pk=1;",
			"set @Commit4 = dolt_commit('-am', 'inserting and updating data');",

			"alter table t rename column c3 to c2;",
			"insert into t values (4, 'four', -4);",
			"set @Commit5 = dolt_commit('-am', 'renaming column c3 to c2, and inserting data');",
		},
		Assertions: []queries.ScriptTestAssertion{
			{
				Query: "SELECT to_pk, to_c1, to_c2, from_pk, from_c1, from_c2, diff_type from dolt_diff('t', @Commit1, @Commit2);",
				Expected: []sql.Row{
					{1, "one", -1, nil, nil, nil, "added"},
					{2, "two", -2, nil, nil, nil, "added"},
				},
			},
			{
				Query:       "SELECT to_c2 from dolt_diff('t', @Commit2, @Commit3);",
				ExpectedErr: sql.ErrColumnNotFound,
			},
			{
				Query:    "SELECT to_pk, to_c1, to_c3, from_pk, from_c1, from_c2, diff_type from dolt_diff('t', @Commit2, @Commit3);",
				Expected: []sql.Row{},
			},
			{
				Query: "SELECT to_pk, to_c1, to_c3, from_pk, from_c1, from_c3, diff_type from dolt_diff('t', @Commit3, @Commit4);",
				Expected: []sql.Row{
					{3, "three", -3, nil, nil, nil, "added"},
					{1, "one", 1, 1, "one", -1, "modified"},
				},
			},
			{
				Query:       "SELECT from_c2 from dolt_diff('t', @Commit4, @Commit5);",
				ExpectedErr: sql.ErrColumnNotFound,
			},
			{
				Query:       "SELECT to_c3 from dolt_diff('t', @Commit4, @Commit5);",
				ExpectedErr: sql.ErrColumnNotFound,
			},
			{
				Query: "SELECT to_pk, to_c1, to_c2, from_pk, from_c1, from_c3, diff_type from dolt_diff('t', @Commit4, @Commit5);",
				Expected: []sql.Row{
					{4, "four", -4, nil, nil, nil, "added"},
				},
			},
			{
				Query: "SELECT to_pk, to_c1, to_c2, from_pk, from_c1, from_c2, diff_type from dolt_diff('t', @Commit1, @Commit5);",
				Expected: []sql.Row{
					{1, "one", 1, nil, nil, nil, "added"},
					{2, "two", -2, nil, nil, nil, "added"},
					{3, "three", -3, nil, nil, nil, "added"},
					{4, "four", -4, nil, nil, nil, "added"},
				},
			},
		},
	},
	{
		Name: "schema modification: drop and rename columns with different types",
		SetUpScript: []string{
			"create table t (pk int primary key, c1 text, c2 text);",
			"set @Commit1 = dolt_commit('-am', 'creating table t');",

			"insert into t values(1, 'one', 'asdf'), (2, 'two', '2');",
			"set @Commit2 = dolt_commit('-am', 'inserting into t');",

			"alter table t drop column c2;",
			"set @Commit3 = dolt_commit('-am', 'dropping column c2');",

			"insert into t values (3, 'three');",
			"update t set c1='fdsa' where pk=1;",
			"set @Commit4 = dolt_commit('-am', 'inserting and updating data');",

			"alter table t add column c2 int;",
			"insert into t values (4, 'four', -4);",
			"set @Commit5 = dolt_commit('-am', 'adding column c2, and inserting data');",
		},
		Assertions: []queries.ScriptTestAssertion{
			{
				Query: "SELECT to_pk, to_c1, to_c2, from_pk, from_c1, from_c2, diff_type from dolt_diff('t', @Commit1, @Commit2);",
				Expected: []sql.Row{
					{1, "one", "asdf", nil, nil, nil, "added"},
					{2, "two", "2", nil, nil, nil, "added"},
				},
			},
			{
				Query: "SELECT to_pk, to_c1, from_pk, from_c1, from_c2, diff_type from dolt_diff('t', @Commit2, @Commit3);",
				Expected: []sql.Row{
					{1, "one", 1, "one", "asdf", "modified"},
					{2, "two", 2, "two", "2", "modified"},
				},
			},
			{
				Query: "SELECT to_pk, to_c1, from_pk, from_c1, diff_type from dolt_diff('t', @Commit3, @Commit4);",
				Expected: []sql.Row{
					{3, "three", nil, nil, "added"},
					{1, "fdsa", 1, "one", "modified"},
				},
			},
			{
				Query: "SELECT to_pk, to_c1, to_c2, from_pk, from_c1, diff_type from dolt_diff('t', @Commit4, @Commit5);",
				Expected: []sql.Row{
					{4, "four", -4, nil, nil, "added"},
				},
			},
			{
				Query: "SELECT to_pk, to_c1, to_c2, from_pk, from_c1, from_c2, diff_type from dolt_diff('t', @Commit1, @Commit5);",
				Expected: []sql.Row{
					{1, "fdsa", nil, nil, nil, nil, "added"},
					{2, "two", nil, nil, nil, nil, "added"},
					{3, "three", nil, nil, nil, nil, "added"},
					{4, "four", -4, nil, nil, nil, "added"},
				},
			},
		},
	},
	{
		Name: "table with commit column should maintain its data in diff",
		SetUpScript: []string{
			"CREATE TABLE t (pk int PRIMARY KEY, commit text);",
			"set @Commit1 = dolt_commit('-am', 'creating table t');",
			"INSERT INTO t VALUES (1, 'hi');",
			"set @Commit2 = dolt_commit('-am', 'insert data');",
		},
		Assertions: []queries.ScriptTestAssertion{
			{
				Query:    "SELECT to_pk, to_commit, from_pk, from_commit, diff_type from dolt_diff('t', @Commit1, @Commit2);",
				Expected: []sql.Row{{1, "hi", nil, nil, "added"}},
			},
		},
	},
}

var UnscopedDiffSystemTableScriptTests = []queries.ScriptTest{
	{
		Name: "basic case with three tables",
		SetUpScript: []string{
			"create table x (a int primary key, b int, c int);",
			"create table y (a int primary key, b int, c int);",
			"insert into x values (1, 2, 3), (2, 3, 4);",
			"set @Commit1 = (select DOLT_COMMIT('-am', 'Creating tables x and y'));",

			"create table z (a int primary key, b int, c int);",
			"insert into z values (100, 101, 102);",
			"set @Commit2 = (select DOLT_COMMIT('-am', 'Creating tables z'));",

			"insert into y values (-1, -2, -3), (-2, -3, -4);",
			"insert into z values (101, 102, 103);",
			"set @Commit3 = (select DOLT_COMMIT('-am', 'Inserting into tables y and z'));",

			"alter table y add column d int;",
			"set @Commit4 = (select DOLT_COMMIT('-am', 'Modify schema of table y'));",
		},
		Assertions: []queries.ScriptTestAssertion{
			{
				Query:    "SELECT COUNT(*) FROM DOLT_DIFF",
				Expected: []sql.Row{{6}},
			},
			{
				Query:    "select table_name, schema_change, data_change from DOLT_DIFF where commit_hash in (@Commit1)",
				Expected: []sql.Row{{"x", true, true}, {"y", true, false}},
			},
			{
				Query:    "select table_name, schema_change, data_change from DOLT_DIFF where commit_hash in (@Commit2)",
				Expected: []sql.Row{{"z", true, true}},
			},
			{
				Query:    "select table_name, schema_change, data_change from DOLT_DIFF where commit_hash in (@Commit3)",
				Expected: []sql.Row{{"y", false, true}, {"z", false, true}},
			},
		},
	},
	{
		Name: "renamed table",
		SetUpScript: []string{
			"create table x (a int primary key, b int, c int)",
			"create table y (a int primary key, b int, c int)",
			"insert into x values (1, 2, 3), (2, 3, 4)",
			"set @Commit1 = (select DOLT_COMMIT('-am', 'Creating tables x and y'))",

			"create table z (a int primary key, b int, c int)",
			"insert into z values (100, 101, 102)",
			"set @Commit2 = (select DOLT_COMMIT('-am', 'Creating tables z'))",

			"rename table x to x1",
			"insert into x1 values (1000, 1001, 1002);",
			"set @Commit3 = (select DOLT_COMMIT('-am', 'Renaming table x to x1 and inserting data'))",

			"rename table x1 to x2",
			"set @Commit4 = (select DOLT_COMMIT('-am', 'Renaming table x1 to x2'))",
		},
		Assertions: []queries.ScriptTestAssertion{
			{
				Query:    "SELECT COUNT(*) FROM DOLT_DIFF",
				Expected: []sql.Row{{5}},
			},
			{
				Query:    "select table_name, schema_change, data_change from DOLT_DIFF where commit_hash in (@Commit1)",
				Expected: []sql.Row{{"x", true, true}, {"y", true, false}},
			},
			{
				Query:    "select table_name, schema_change, data_change from DOLT_DIFF where commit_hash in (@Commit2)",
				Expected: []sql.Row{{"z", true, true}},
			},
			{
				Query:    "select table_name, schema_change, data_change from DOLT_DIFF where commit_hash in (@Commit3)",
				Expected: []sql.Row{{"x1", true, true}},
			},
			{
				Query:    "select table_name, schema_change, data_change from DOLT_DIFF where commit_hash in (@Commit4)",
				Expected: []sql.Row{{"x2", true, false}},
			},
		},
	},
	{
		Name: "dropped table",
		SetUpScript: []string{
			"create table x (a int primary key, b int, c int)",
			"create table y (a int primary key, b int, c int)",
			"insert into x values (1, 2, 3), (2, 3, 4)",
			"set @Commit1 = (select DOLT_COMMIT('-am', 'Creating tables x and y'))",

			"drop table x",
			"set @Commit2 = (select DOLT_COMMIT('-am', 'Dropping non-empty table x'))",

			"drop table y",
			"set @Commit3 = (select DOLT_COMMIT('-am', 'Dropping empty table y'))",
		},
		Assertions: []queries.ScriptTestAssertion{
			{
				Query:    "SELECT COUNT(*) FROM DOLT_DIFF",
				Expected: []sql.Row{{4}},
			},
			{
				Query:    "select table_name, schema_change, data_change from DOLT_DIFF where commit_hash in (@Commit1)",
				Expected: []sql.Row{{"x", true, true}, {"y", true, false}},
			},
			{
				Query:    "select table_name, schema_change, data_change from DOLT_DIFF where commit_hash in (@Commit2)",
				Expected: []sql.Row{{"x", true, true}},
			},
			{
				Query:    "select table_name, schema_change, data_change from DOLT_DIFF where commit_hash in (@Commit3)",
				Expected: []sql.Row{{"y", true, false}},
			},
		},
	},
	{
		Name: "empty commit handling",
		SetUpScript: []string{
			"create table x (a int primary key, b int, c int)",
			"create table y (a int primary key, b int, c int)",
			"insert into x values (1, 2, 3), (2, 3, 4)",
			"set @Commit1 = (select DOLT_COMMIT('-am', 'Creating tables x and y'))",

			"set @Commit2 = (select DOLT_COMMIT('--allow-empty', '-m', 'Empty!'))",

			"insert into y values (-1, -2, -3), (-2, -3, -4)",
			"set @Commit3 = (select DOLT_COMMIT('-am', 'Inserting into table y'))",
		},
		Assertions: []queries.ScriptTestAssertion{
			{
				Query:    "SELECT COUNT(*) FROM DOLT_DIFF",
				Expected: []sql.Row{{3}},
			},
			{
				Query:    "select table_name, schema_change, data_change from DOLT_DIFF where commit_hash in (@Commit1)",
				Expected: []sql.Row{{"x", true, true}, {"y", true, false}},
			},
			{
				Query:    "select table_name, schema_change, data_change from DOLT_DIFF where commit_hash in (@Commit2)",
				Expected: []sql.Row{},
			},
			{
				Query:    "select table_name, schema_change, data_change from DOLT_DIFF where commit_hash in (@Commit3)",
				Expected: []sql.Row{{"y", false, true}},
			},
		},
	},
	{
		Name: "includes commits from all branches",
		SetUpScript: []string{
			"select dolt_checkout('-b', 'branch1')",
			"create table x (a int primary key, b int, c int)",
			"create table y (a int primary key, b int, c int)",
			"insert into x values (1, 2, 3), (2, 3, 4)",
			"set @Commit1 = (select DOLT_COMMIT('-am', 'Creating tables x and y'))",

			"select dolt_checkout('-b', 'branch2')",
			"create table z (a int primary key, b int, c int)",
			"insert into z values (100, 101, 102)",
			"set @Commit2 = (select DOLT_COMMIT('-am', 'Creating tables z'))",

			"insert into y values (-1, -2, -3), (-2, -3, -4)",
			"insert into z values (101, 102, 103)",
			"set @Commit3 = (select DOLT_COMMIT('-am', 'Inserting into tables y and z'))",
		},
		Assertions: []queries.ScriptTestAssertion{
			{
				Query:    "SELECT COUNT(*) FROM DOLT_DIFF",
				Expected: []sql.Row{{5}},
			},
			{
				Query:    "select table_name, schema_change, data_change from DOLT_DIFF where commit_hash in (@Commit1)",
				Expected: []sql.Row{{"x", true, true}, {"y", true, false}},
			},
			{
				Query:    "select table_name, schema_change, data_change from DOLT_DIFF where commit_hash in (@Commit2)",
				Expected: []sql.Row{{"z", true, true}},
			},
			{
				Query:    "select table_name, schema_change, data_change from DOLT_DIFF where commit_hash in (@Commit3)",
				Expected: []sql.Row{{"y", false, true}, {"z", false, true}},
			},
		},
	},
	// The DOLT_DIFF system table doesn't currently show any diff data for a merge commit.
	// When processing a merge commit, diff.GetTableDeltas isn't aware of branch context, so it
	// doesn't detect that any tables have changed.
	{
		Name: "merge history handling",
		SetUpScript: []string{
			"select dolt_checkout('-b', 'branch1')",
			"create table x (a int primary key, b int, c int)",
			"create table y (a int primary key, b int, c int)",
			"insert into x values (1, 2, 3), (2, 3, 4)",
			"set @Commit1 = (select DOLT_COMMIT('-am', 'Creating tables x and y'))",

			"select dolt_checkout('-b', 'branch2')",
			"create table z (a int primary key, b int, c int)",
			"insert into z values (100, 101, 102)",
			"set @Commit2 = (select DOLT_COMMIT('-am', 'Creating tables z'))",

			"select DOLT_MERGE('branch1')",
			"set @Commit3 = (select DOLT_COMMIT('-am', 'Merging branch1 into branch2'))",
		},
		Assertions: []queries.ScriptTestAssertion{
			{
				Query:    "SELECT COUNT(*) FROM DOLT_DIFF",
				Expected: []sql.Row{{3}},
			},
			{
				Query:    "select table_name, schema_change, data_change from DOLT_DIFF where commit_hash in (@Commit1)",
				Expected: []sql.Row{{"x", true, true}, {"y", true, false}},
			},
			{
				Query:    "select table_name, schema_change, data_change from DOLT_DIFF where commit_hash in (@Commit2)",
				Expected: []sql.Row{{"z", true, true}},
			},
			{
				Query:    "select table_name, schema_change, data_change from DOLT_DIFF where commit_hash in (@Commit3)",
				Expected: []sql.Row{},
			},
		},
	},
}

var CommitDiffSystemTableScriptTests = []queries.ScriptTest{
	{
		Name: "error handling",
		SetUpScript: []string{
			"create table t (pk int primary key, c1 int, c2 int);",
			"insert into t values (1, 2, 3), (4, 5, 6);",
			"set @Commit1 = (select DOLT_COMMIT('-am', 'creating table t'));",
		},
		Assertions: []queries.ScriptTestAssertion{
			{
				Query:          "SELECT * FROM DOLT_COMMIT_DIFF_t;",
				ExpectedErrStr: "error querying table dolt_commit_diff_t: dolt_commit_diff_* tables must be filtered to a single 'to_commit'",
			},
			{
				Query:          "SELECT * FROM DOLT_COMMIT_DIFF_t where to_commit=@Commit1;",
				ExpectedErrStr: "error querying table dolt_commit_diff_t: dolt_commit_diff_* tables must be filtered to a single 'from_commit'",
			},
			{
				Query:          "SELECT * FROM DOLT_COMMIT_DIFF_t where from_commit=@Commit1;",
				ExpectedErrStr: "error querying table dolt_commit_diff_t: dolt_commit_diff_* tables must be filtered to a single 'to_commit'",
			},
		},
	},
	{
		Name: "base case: insert, update, delete",
		SetUpScript: []string{
			"set @Commit0 = HASHOF('HEAD');",
			"create table t (pk int primary key, c1 int, c2 int);",
			"insert into t values (1, 2, 3), (4, 5, 6);",
			"set @Commit1 = (select DOLT_COMMIT('-am', 'creating table t'));",

			"update t set c2=0 where pk=1",
			"set @Commit2 = (select DOLT_COMMIT('-am', 'modifying row'));",

			"update t set c2=-1 where pk=1",
			"set @Commit3 = (select DOLT_COMMIT('-am', 'modifying row'));",

			"update t set c2=-2 where pk=1",
			"set @Commit4 = (select DOLT_COMMIT('-am', 'modifying row'));",

			"delete from t where pk=1",
			"set @Commit5 = (select DOLT_COMMIT('-am', 'modifying row'));",
		},
		Assertions: []queries.ScriptTestAssertion{
			{
				Query: "SELECT to_pk, to_c1, to_c2, from_pk, from_c1, from_c2, diff_type FROM DOLT_COMMIT_DIFF_t WHERE TO_COMMIT=@Commit1 and FROM_COMMIT=@Commit0;",
				Expected: []sql.Row{
					{1, 2, 3, nil, nil, nil, "added"},
					{4, 5, 6, nil, nil, nil, "added"},
				},
			},
			{
				Query: "SELECT to_pk, to_c1, to_c2, from_pk, from_c1, from_c2, diff_type FROM DOLT_COMMIT_DIFF_t WHERE TO_COMMIT=@Commit2 and FROM_COMMIT=@Commit1 ORDER BY to_pk;",
				Expected: []sql.Row{
					{1, 2, 0, 1, 2, 3, "modified"},
				},
			},
			{
				Query: "SELECT to_pk, to_c1, to_c2, from_pk, from_c1, from_c2, diff_type FROM DOLT_COMMIT_DIFF_T WHERE TO_COMMIT=@Commit4 and FROM_COMMIT=@Commit1 ORDER BY to_pk;",
				Expected: []sql.Row{
					{1, 2, -2, 1, 2, 3, "modified"},
				},
			},
			{
				Query: "SELECT to_pk, to_c1, to_c2, from_pk, from_c1, from_c2, diff_type FROM DOLT_commit_DIFF_t WHERE TO_COMMIT=@Commit5 and FROM_COMMIT=@Commit4 ORDER BY to_pk;",
				Expected: []sql.Row{
					{nil, nil, nil, 1, 2, -2, "removed"},
				},
			},
			{
				Query: "SELECT to_pk, to_c1, to_c2, from_pk, from_c1, from_c2, diff_type FROM DOLT_COMMIT_DIFF_t WHERE TO_COMMIT=@Commit5 and FROM_COMMIT=@Commit0 ORDER BY to_pk;",
				Expected: []sql.Row{
					{4, 5, 6, nil, nil, nil, "added"},
				},
			},
		},
	},
	{
		// When a column is dropped we should see the column's value set to null in that commit
		Name: "schema modification: column drop",
		SetUpScript: []string{
			"set @Commit0 = HASHOF('HEAD');",
			"create table t (pk int primary key, c1 int, c2 int);",
			"insert into t values (1, 2, 3), (4, 5, 6);",
			"set @Commit1 = (select DOLT_COMMIT('-am', 'creating table t'));",

			"alter table t drop column c1;",
			"set @Commit2 = (select DOLT_COMMIT('-am', 'dropping column c'));",
		},
		Assertions: []queries.ScriptTestAssertion{
			{
				Query: "SELECT to_pk, to_c2, from_pk, from_c2 FROM DOLT_COMMIT_DIFF_t WHERE TO_COMMIT=@Commit1 and FROM_COMMIT=@Commit0 ORDER BY to_pk;",
				Expected: []sql.Row{
					{1, 3, nil, nil},
					{4, 6, nil, nil},
				},
			},
			{
				Query: "SELECT to_pk, to_c2, from_pk, from_c2 FROM DOLT_COMMIT_DIFF_t WHERE TO_COMMIT=@Commit2 and FROM_COMMIT=@Commit1 ORDER BY to_pk;",
				Expected: []sql.Row{
					{1, 3, 1, 3},
					{4, 6, 4, 6},
				},
			},
		},
	},
	{
		// When a column is dropped and recreated with the same type, we expect it to be included in dolt_diff output
		Name: "schema modification: column drop, recreate with same type",
		SetUpScript: []string{
			"set @Commit0 = HASHOF('HEAD');",
			"create table t (pk int primary key, c int);",
			"insert into t values (1, 2), (3, 4);",
			"set @Commit1 = (select DOLT_COMMIT('-am', 'creating table t'));",

			"alter table t drop column c;",
			"set @Commit2 = (select DOLT_COMMIT('-am', 'dropping column c'));",

			"alter table t add column c int;",
			"insert into t values (100, 101);",
			"set @Commit3 = (select DOLT_COMMIT('-am', 'inserting into t'));",
		},
		Assertions: []queries.ScriptTestAssertion{
			{
				Query: "SELECT to_pk, to_c, from_pk, from_c, diff_type FROM DOLT_COMMIT_DIFF_t WHERE TO_COMMIT=@Commit1 and FROM_COMMIT=@Commit0 ORDER BY to_pk;",
				Expected: []sql.Row{
					{1, 2, nil, nil, "added"},
					{3, 4, nil, nil, "added"},
				},
			},
			{
				Query: "SELECT to_pk, from_pk, from_c, diff_type FROM DOLT_COMMIT_DIFF_t WHERE TO_COMMIT=@Commit2 and FROM_COMMIT=@Commit1 ORDER BY to_pk;",
				Expected: []sql.Row{
					{1, 1, 2, "modified"},
					{3, 3, 4, "modified"},
				},
			},
			{
				Query: "SELECT to_pk, to_c, from_pk, from_c, diff_type FROM DOLT_COMMIT_DIFF_t WHERE TO_COMMIT=@Commit3 and FROM_COMMIT=@Commit2 ORDER BY to_pk;",
				Expected: []sql.Row{
					{100, 101, nil, nil, "added"},
				},
			},
		},
	},
	{
		// When a column is dropped and another column with the same type is renamed to that name, we expect it to be included in dolt_diff output
		Name: "schema modification: column drop, rename column with same type to same name",
		SetUpScript: []string{
			"set @Commit0 = HASHOF('HEAD');",
			"create table t (pk int primary key, c1 int, c2 int);",
			"insert into t values (1, 2, 3), (4, 5, 6);",
			"set @Commit1 = DOLT_COMMIT('-am', 'creating table t');",

			"alter table t drop column c1;",
			"set @Commit2 = DOLT_COMMIT('-am', 'dropping column c1');",

			"alter table t rename column c2 to c1;",
			"insert into t values (100, 101);",
			"set @Commit3 = DOLT_COMMIT('-am', 'inserting into t');",
		},
		Assertions: []queries.ScriptTestAssertion{
			{
				Query: "SELECT to_pk, to_c1, from_pk, from_c1, diff_type FROM DOLT_COMMIT_DIFF_t WHERE TO_COMMIT=@Commit1 and FROM_COMMIT=@Commit0 ORDER BY to_pk;",
				Expected: []sql.Row{
					{1, 3, nil, nil, "added"},
					{4, 6, nil, nil, "added"},
				},
			},
			{
				Query: "SELECT to_pk, to_c1, from_pk, from_c1, diff_type FROM DOLT_COMMIT_DIFF_t WHERE TO_COMMIT=@Commit2 and FROM_COMMIT=@Commit1 ORDER BY to_pk;",
				Expected: []sql.Row{
					{1, 3, 1, 3, "modified"},
					{4, 6, 4, 6, "modified"},
				},
			},
			{
				Query: "SELECT to_pk, to_c1, from_pk, from_c1, diff_type FROM DOLT_COMMIT_DIFF_t WHERE TO_COMMIT=@Commit3 and FROM_COMMIT=@Commit2 ORDER BY to_pk;",
				Expected: []sql.Row{
					{100, 101, nil, nil, "added"},
				},
			},
		},
	},

	{
		// When a column is dropped and recreated with a different type, we expect only the new column
		// to be included in dolt_commit_diff output, with previous values coerced (with any warnings reported) to the new type
		Name: "schema modification: column drop, recreate with different type that can be coerced (int -> string)",
		SetUpScript: []string{
			"set @Commit0 = HASHOF('HEAD');",
			"create table t (pk int primary key, c int);",
			"insert into t values (1, 2), (3, 4);",
			"set @Commit1 = DOLT_COMMIT('-am', 'creating table t');",

			"alter table t drop column c;",
			"set @Commit2 = DOLT_COMMIT('-am', 'dropping column c');",

			"alter table t add column c text;",
			"insert into t values (100, '101');",
			"set @Commit3 = DOLT_COMMIT('-am', 're-adding column c');",
		},
		Assertions: []queries.ScriptTestAssertion{
			{
				Query: "SELECT to_pk, to_c, from_pk, from_c, diff_type FROM DOLT_COMMIT_DIFF_t WHERE TO_COMMIT=@Commit1 and FROM_COMMIT=@Commit0 ORDER BY to_pk;",
				Expected: []sql.Row{
					{1, "2", nil, nil, "added"},
					{3, "4", nil, nil, "added"},
				},
			},
			{
				Query: "SELECT to_pk, to_c, from_pk, from_c, diff_type FROM DOLT_COMMIT_DIFF_t WHERE TO_COMMIT=@Commit2 and FROM_COMMIT=@Commit1 ORDER BY to_pk;",
				Expected: []sql.Row{
					{1, nil, 1, "2", "modified"},
					{3, nil, 3, "4", "modified"},
				},
			},
			{
				Query: "SELECT to_pk, to_c, from_pk, from_c, diff_type FROM DOLT_COMMIT_DIFF_t WHERE TO_COMMIT=@Commit3 and FROM_COMMIT=@Commit2 ORDER BY to_pk;",
				Expected: []sql.Row{
					{100, "101", nil, nil, "added"},
				},
			},
		},
	},
	{
		Name: "schema modification: column drop, recreate with different type that can't be coerced (string -> int)",
		SetUpScript: []string{
			"set @Commit0 = HASHOF('HEAD');",
			"create table t (pk int primary key, c text);",
			"insert into t values (1, 'two'), (3, 'four');",
			"set @Commit1 = (select DOLT_COMMIT('-am', 'creating table t'));",

			"alter table t drop column c;",
			"set @Commit2 = (select DOLT_COMMIT('-am', 'dropping column c'));",

			"alter table t add column c int;",
			"insert into t values (100, 101);",
			"set @Commit3 = (select DOLT_COMMIT('-am', 're-adding column c'));",
		},
		Assertions: []queries.ScriptTestAssertion{
			{
				Query: "SELECT to_pk, to_c, from_pk, from_c, diff_type FROM DOLT_COMMIT_DIFF_t WHERE TO_COMMIT=@Commit1 and FROM_COMMIT=@Commit0 ORDER BY to_pk;",
				Expected: []sql.Row{
					{1, nil, nil, nil, "added"},
					{3, nil, nil, nil, "added"},
				},
			},
			{
				Query: "SELECT to_pk, to_c, from_pk, from_c, diff_type FROM DOLT_COMMIT_DIFF_t WHERE TO_COMMIT=@Commit2 and FROM_COMMIT=@Commit1 ORDER BY to_pk;",
				Expected: []sql.Row{
					{1, nil, 1, nil, "modified"},
					{3, nil, 3, nil, "modified"},
				},
			},
			{
				Query: "SELECT to_pk, to_c, from_pk, from_c, diff_type FROM DOLT_COMMIT_DIFF_t WHERE TO_COMMIT=@Commit3 and FROM_COMMIT=@Commit2 ORDER BY to_pk;",
				Expected: []sql.Row{
					{100, 101, nil, nil, "added"},
				},
			},
			{
				Query:                           "select * from dolt_commit_diff_t where to_commit=@Commit3 and from_commit=@Commit1;",
				ExpectedWarning:                 1105,
				ExpectedWarningsCount:           2,
				ExpectedWarningMessageSubstring: "unable to coerce value from field",
				SkipResultsCheck:                true,
			},
		},
	},
	{
		Name: "schema modification: primary key change",
		SetUpScript: []string{
			"create table t (pk int primary key, c1 int);",
			"insert into t values (1, 2), (3, 4);",
			"set @Commit1 = DOLT_COMMIT('-am', 'creating table t');",

			"alter table t drop primary key;",
			"insert into t values (5, 6);",
			"set @Commit2 = DOLT_COMMIT('-am', 'dropping primary key');",

			"alter table t add primary key (c1);",
			"set @Commit3 = DOLT_COMMIT('-am', 'adding primary key');",

			"insert into t values (7, 8);",
			"set @Commit4 = DOLT_COMMIT('-am', 'adding more data');",
		},
		Assertions: []queries.ScriptTestAssertion{
			{
				Query:                           "select * from dolt_commit_diff_t where from_commit=@Commit1 and to_commit=@Commit4;",
				ExpectedWarning:                 1105,
				ExpectedWarningsCount:           1,
				ExpectedWarningMessageSubstring: "cannot render full diff between commits",
				SkipResultsCheck:                true,
			},
			{
				Query:    "SELECT to_pk, to_c1, from_pk, from_c1, diff_type FROM DOLT_commit_DIFF_t where from_commit=@Commit3 and to_commit=@Commit4;",
				Expected: []sql.Row{{7, 8, nil, nil, "added"}},
			},
		},
	},
}<|MERGE_RESOLUTION|>--- conflicted
+++ resolved
@@ -986,7 +986,33 @@
 		},
 	},
 	{
-<<<<<<< HEAD
+		Name: "Drop and add primary key on two branches converges to same schema",
+		SetUpScript: []string{
+			"create table t1 (i int);",
+			"call dolt_commit('-am', 't1 table')",
+			"call dolt_checkout('-b', 'b1')",
+			"alter table t1 add primary key(i)",
+			"alter table t1 drop primary key",
+			"alter table t1 add primary key(i)",
+			"alter table t1 drop primary key",
+			"alter table t1 add primary key(i)",
+			"call dolt_commit('-am', 'b1 primary key changes')",
+			"call dolt_checkout('main')",
+			"alter table t1 add primary key(i)",
+			"call dolt_commit('-am', 'main primary key change')",
+		},
+		Assertions: []queries.ScriptTestAssertion{
+			{
+				Query:    "call dolt_merge('b1')",
+				Expected: []sql.Row{{1}},
+			},
+			{
+				Query:    "select count(*) from dolt_conflicts",
+				Expected: []sql.Row{{0}},
+			},
+		},
+	},
+	{
 		Name: "merging branches into a constraint violated head. Any new violations are appended",
 		SetUpScript: []string{
 			"CREATE table parent (pk int PRIMARY KEY, col1 int);",
@@ -1267,32 +1293,6 @@
 				Query:    "SELECT violation_type, pk, parent_fk from dolt_constraint_violations_child;",
 				Expected: []sql.Row{{"foreign key", 1, 2}},
 			},
-=======
-		Name: "Drop and add primary key on two branches converges to same schema",
-		SetUpScript: []string{
-			"create table t1 (i int);",
-			"call dolt_commit('-am', 't1 table')",
-			"call dolt_checkout('-b', 'b1')",
-			"alter table t1 add primary key(i)",
-			"alter table t1 drop primary key",
-			"alter table t1 add primary key(i)",
-			"alter table t1 drop primary key",
-			"alter table t1 add primary key(i)",
-			"call dolt_commit('-am', 'b1 primary key changes')",
-			"call dolt_checkout('main')",
-			"alter table t1 add primary key(i)",
-			"call dolt_commit('-am', 'main primary key change')",
-		},
-		Assertions: []queries.ScriptTestAssertion{
-			{
-				Query:    "call dolt_merge('b1')",
-				Expected: []sql.Row{{1}},
-			},
-			{
-				Query:    "select count(*) from dolt_conflicts",
-				Expected: []sql.Row{{0}},
-			},
->>>>>>> d1c88f29
 		},
 	},
 }
