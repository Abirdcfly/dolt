#!/usr/bin/env bats
load $BATS_TEST_DIRNAME/helper/common.bash

setup() {
    setup_common

    dolt sql <<SQL
CREATE TABLE test (
    pk int primary key
);

INSERT INTO test VALUES (0),(1),(2);
SQL
}

teardown() {
    assert_feature_version
    teardown_common
}

@test "sql-merge: DOLT_MERGE with unknown branch name throws an error" {
    dolt sql -q "SELECT DOLT_COMMIT('-a', '-m', 'Step 1');"

    run dolt sql -q "SELECT DOLT_MERGE('feature-branch');"
    [ $status -eq 1 ]
}

@test "sql-merge: DOLT_MERGE works with ff" {
    dolt sql <<SQL
SELECT DOLT_COMMIT('-a', '-m', 'Step 1');
SELECT DOLT_CHECKOUT('-b', 'feature-branch');
INSERT INTO test VALUES (3);
UPDATE test SET pk=1000 WHERE pk=0;
SELECT DOLT_COMMIT('-a', '-m', 'this is a ff');
SELECT DOLT_CHECKOUT('main');
SQL
    run dolt sql -q "SELECT DOLT_MERGE('feature-branch');"
    [ $status -eq 0 ]

    run dolt log -n 1
    [ $status -eq 0 ]
    [[ "$output" =~ "this is a ff" ]] || false

    run dolt sql -q "SELECT COUNT(*) FROM dolt_log"
    [ $status -eq 0 ]
    [[ "$output" =~ "3" ]] || false

    run dolt status
    [ $status -eq 0 ]
    [[ "$output" =~ "nothing to commit, working tree clean" ]] || false

    run dolt sql -q "SELECT * FROM test;" -r csv
    [ $status -eq 0 ]
    [[ "$output" =~ "pk" ]] || false
    [[ "$output" =~ "1" ]] || false
    [[ "$output" =~ "2" ]] || false
    [[ "$output" =~ "3" ]] || false
    [[ "$output" =~ "1000" ]] || false

    run dolt sql -q "SELECT COUNT(*) FROM test;" -r csv
    [ $status -eq 0 ]
    [[ "$output" =~ "4" ]] || false
}

@test "sql-merge: DOLT_MERGE works in the session for fastforward." {
     run dolt sql << SQL
SELECT DOLT_COMMIT('-a', '-m', 'Step 1');
SELECT DOLT_CHECKOUT('-b', 'feature-branch');
INSERT INTO test VALUES (3);
SELECT DOLT_COMMIT('-a', '-m', 'this is a ff');
SELECT DOLT_CHECKOUT('main');
SELECT DOLT_MERGE('feature-branch');
SELECT COUNT(*) > 0 FROM test WHERE pk=3;
SQL
    [ $status -eq 0 ]
    [[ "$output" =~ "true" ]] || false

    run dolt sql -r csv -q "select count(*) from dolt_status"
    [ "${#lines[@]}" -eq 2 ]
    [ "${lines[1]}" = "0" ]

    run dolt sql -r csv -q "select hash from dolt_branches where branch='main'"
    MAIN_HASH=${lines[1]}

    run dolt sql -r csv -q "select hash from dolt_branches where branch='feature-branch'"
    FB_HASH=${lines[1]}

    [ "$MAIN_HASH" = "$FB_HASH" ]
}

@test "sql-merge: DOLT_MERGE with autocommit off works in fast-forward." {
     dolt sql << SQL
set autocommit = off;
SELECT DOLT_COMMIT('-a', '-m', 'Step 1');
SELECT DOLT_CHECKOUT('-b', 'feature-branch');
INSERT INTO test VALUES (3);
SELECT DOLT_COMMIT('-a', '-m', 'this is a ff');
SELECT DOLT_CHECKOUT('main');
SELECT DOLT_MERGE('feature-branch');
SELECT DOLT_CHECKOUT('-b', 'new-branch');
SQL

    run dolt sql -r csv -q "select * from test order by pk"
    [ "${#lines[@]}" -eq 5 ]
    [ "${lines[1]}" = "0" ]
    [ "${lines[2]}" = "1" ]
    [ "${lines[3]}" = "2" ]
    [ "${lines[4]}" = "3" ]
}

@test "sql-merge: DOLT_MERGE no-ff works with autocommit off." {
     dolt sql << SQL
set autocommit = off;
SELECT DOLT_COMMIT('-a', '-m', 'Step 1');
SELECT DOLT_CHECKOUT('-b', 'feature-branch');
INSERT INTO test VALUES (3);
SELECT DOLT_COMMIT('-a', '-m', 'this is a ff');
SELECT DOLT_CHECKOUT('main');
SELECT DOLT_MERGE('feature-branch', '-no-ff');
COMMIT;
SQL

    run dolt sql -r csv -q "select * from test order by pk"
    [ "${#lines[@]}" -eq 5 ]
    [ "${lines[1]}" = "0" ]
    [ "${lines[2]}" = "1" ]
    [ "${lines[3]}" = "2" ]
    [ "${lines[4]}" = "3" ]
}

@test "sql-merge: End to End Conflict Resolution with autocommit off." {
    dolt sql << SQL
CREATE TABLE test2 (pk int primary key, val int);
INSERT INTO test2 VALUES (0, 0);
SET autocommit = 0;
SELECT DOLT_COMMIT('-a', '-m', 'Step 1');
SELECT DOLT_CHECKOUT('-b', 'feature-branch');
INSERT INTO test2 VALUES (1, 1);
UPDATE test2 SET val=1000 WHERE pk=0;
SELECT DOLT_COMMIT('-a', '-m', 'this is a normal commit');
SELECT DOLT_CHECKOUT('main');
UPDATE test2 SET val=1001 WHERE pk=0;
SELECT DOLT_COMMIT('-a', '-m', 'update a value');
SELECT DOLT_MERGE('feature-branch', '-m', 'this is a merge');
DELETE FROM dolt_conflicts_test2;
SELECT DOLT_COMMIT('-a', '-m', 'remove conflicts');
SQL

    run dolt sql -r csv -q "select * from test2 order by pk"
    [ "${#lines[@]}" -eq 3 ]
    [ "${lines[1]}" = "0,1001" ]
    [ "${lines[2]}" = "1,1" ]
}

@test "sql-merge: DOLT_MERGE works with autocommit off." {
    dolt sql << SQL
set autocommit = off;
SELECT DOLT_COMMIT('-a', '-m', 'Step 1');
SELECT DOLT_CHECKOUT('-b', 'feature-branch');
INSERT INTO test VALUES (3);
SELECT DOLT_COMMIT('-a', '-m', 'this is a normal commit');
SELECT DOLT_CHECKOUT('main');
INSERT INTO test VALUES (5);
SELECT DOLT_COMMIT('-a', '-m', 'this is a normal commit');
SELECT DOLT_MERGE('feature-branch');
COMMIT;
SQL

    run dolt sql -r csv -q "select * from test order by pk"
    [ "${#lines[@]}" -eq 6 ]
    [ "${lines[1]}" = "0" ]
    [ "${lines[2]}" = "1" ]
    [ "${lines[3]}" = "2" ]
    [ "${lines[4]}" = "3" ]
    [ "${lines[5]}" = "5" ]
}

@test "sql-merge: DOLT_MERGE correctly returns head and working session variables." {
    dolt sql << SQL
SELECT DOLT_COMMIT('-a', '-m', 'Step 1');
SELECT DOLT_CHECKOUT('-b', 'feature-branch');
INSERT INTO test VALUES (3);
SELECT DOLT_COMMIT('-a', '-m', 'this is a ff');
SQL
    head_variable=@@dolt_repo_$$_head

    dolt checkout feature-branch
    head_hash=$(get_head_commit)

    dolt sql << SQL
SELECT DOLT_CHECKOUT('main');
SELECT DOLT_MERGE('feature-branch');
SQL

    run dolt sql -q "SELECT $head_variable"
    [ $status -eq 0 ]
    [[ "$output" =~ $head_hash ]] || false

    dolt checkout main
    run dolt sql -q "SELECT $head_variable"
    [ $status -eq 0 ]
    [[ "$output" =~ $head_hash ]] || false
}

@test "sql-merge: DOLT_MERGE correctly merges branches with differing content in same table without conflicts" {
    dolt sql << SQL
SELECT DOLT_COMMIT('-a', '-m', 'Step 1');
SELECT DOLT_CHECKOUT('-b', 'feature-branch');
INSERT INTO test VALUES (3);
SELECT DOLT_COMMIT('-a', '-m', 'Insert 3');
SELECT DOLT_CHECKOUT('main');
INSERT INTO test VALUES (10000);
SELECT DOLT_COMMIT('-a', '-m', 'Insert 10000');
SQL

    run dolt sql << SQL
SELECT DOLT_MERGE('feature-branch');
SELECT COUNT(*) = 2 FROM test WHERE pk > 2;
SQL

    [ $status -eq 0 ]
    [[ "$output" =~ "true" ]] || false
    [[ "$output" =~ "true" ]] || false
    [[ "${lines[1]}" =~ "DOLT_MERGE('feature-branch')" ]] || false # validate that merge returns 1 not "Updating..."
    [[ "${lines[3]}" =~ "1" ]] || false
    ! [[ "$output" =~ "Updating" ]] || false

    run dolt sql -q "SELECT * FROM test" -r csv
    [ $status -eq 0 ]
    [[ "$output" =~ "pk" ]] || false
    [[ "$output" =~ "0" ]] || false
    [[ "$output" =~ "1" ]] || false
    [[ "$output" =~ "2" ]] || false
    [[ "$output" =~ "3" ]] || false
    [[ "$output" =~ "10000" ]] || false

    run dolt log -n 1
    [ $status -eq 0 ]
    [[ "$output" =~ "Insert 10000" ]] || false

    run dolt sql -q "SELECT COUNT(*) FROM dolt_log"
    [ $status -eq 0 ]
    [[ "$output" =~ "3" ]] || false

    run dolt status
    [[ "$output" =~ "All conflicts and constraint violations fixed but you are still merging" ]] || false
    [[ "$output" =~ "Changes to be committed:" ]] || false
    [[ "$output" =~ ([[:space:]]*modified:[[:space:]]*test) ]] || false

    run dolt sql -q "SELECT DOLT_COMMIT('-a', '-m', 'Finish up Merge')";
    [ $status -eq 0 ]

    run dolt status
    [ $status -eq 0 ]
    [[ "$output" =~ "nothing to commit, working tree clean" ]] || false

    run dolt log -n 1
    [ $status -eq 0 ]
    [[ "$output" =~ "Finish up Merge" ]] || false
}

@test "sql-merge: DOLT_MERGE works with no-ff" {
        run dolt sql << SQL
SELECT DOLT_COMMIT('-a', '-m', 'Step 1');
SELECT DOLT_CHECKOUT('-b', 'feature-branch');
INSERT INTO test VALUES (3);
SELECT DOLT_COMMIT('-a', '-m', 'update feature-branch');
SELECT DOLT_CHECKOUT('main');
SELECT DOLT_MERGE('feature-branch', '-no-ff', '-m', 'this is a no-ff');
SELECT COUNT(*) = 4 FROM dolt_log
SQL
    [ $status -eq 0 ]
    [[ "$output" =~ "true" ]] || false

    run dolt log -n 1
    [ $status -eq 0 ]
    [[ "$output" =~ "this is a no-ff" ]] || false
}

@test "sql-merge: DOLT_MERGE -no-ff correctly changes head and working session variables." {
    dolt sql << SQL
SELECT DOLT_COMMIT('-a', '-m', 'Step 1');
SELECT DOLT_CHECKOUT('-b', 'feature-branch');
INSERT INTO test VALUES (3);
SELECT DOLT_COMMIT('-a', '-m', 'update feature-branch');
SELECT DOLT_CHECKOUT('main');
SQL
    head_variable=@@dolt_repo_$$_head
    head_hash=$(get_head_commit)
    working_variable=@@dolt_repo_$$_working
    working_hash=$(get_working_hash)

    run dolt sql -q "SELECT DOLT_MERGE('feature-branch', '-no-ff', '-m', 'this is a no-ff');"
    [ $status -eq 0 ]

    run dolt sql -q "SELECT $head_variable"
    [ $status -eq 0 ]
    [[ ! "$output" =~ $head_hash ]] || false

    run dolt sql -q "SELECT $working_variable"
    [ $status -eq 0 ]
    [[ ! "$output" =~ $working_hash ]] || false
}

@test "sql-merge: DOLT_MERGE detects merge conflicts, fails to commit and leaves working set clean when dolt_allow_commit_conflicts = 0" {
    # The dolt_merge fails here, and leaves the working set clean, no conflicts, no merge in progress
    run dolt sql << SQL
SET dolt_allow_commit_conflicts = 0;
CREATE TABLE one_pk (
  pk1 BIGINT NOT NULL,
  c1 BIGINT,
  c2 BIGINT,
  PRIMARY KEY (pk1)
);
SELECT DOLT_COMMIT('-a', '-m', 'add tables');
SELECT DOLT_CHECKOUT('-b', 'feature-branch');
SELECT DOLT_CHECKOUT('main');
INSERT INTO one_pk (pk1,c1,c2) VALUES (0,0,0);
SELECT DOLT_COMMIT('-a', '-m', 'changed main');
SELECT DOLT_CHECKOUT('feature-branch');
INSERT INTO one_pk (pk1,c1,c2) VALUES (0,1,1);
SELECT DOLT_COMMIT('-a', '-m', 'changed feature branch');
SELECT DOLT_CHECKOUT('main');
SELECT DOLT_MERGE('feature-branch');
SQL
    [ $status -eq 1 ]
    [[ $output =~ "merge has unresolved conflicts" ]] || false

    run dolt status
    [ $status -eq 0 ]
    [[ $output =~ "working tree clean" ]] || false

    run dolt merge --abort
    [ $status -eq 1 ]
    [[ $output =~ "no merge to abort" ]] || false

    # make sure a clean SQL session doesn't have any merge going
    run dolt sql -q "SELECT DOLT_MERGE('--abort');"
    [ $status -eq 1 ]
    [[ $output =~ "no merge to abort" ]] || false

    run dolt sql -q "SELECT * FROM one_pk;" -r csv
    [ $status -eq 0 ]
    [[ "$output" =~ "pk1,c1,c2" ]] || false
    [[ "$output" =~ "0,0,0" ]] || false
    [[ ! "$output" =~ "0,1,1" ]] || false

    dolt checkout feature-branch
    run dolt sql -q "SELECT * FROM one_pk;" -r csv
    [ $status -eq 0 ]
    [[ "$output" =~ "pk1,c1,c2" ]] || false
    [[ ! "$output" =~ "0,0,0" ]] || false
    [[ "$output" =~ "0,1,1" ]] || false
}

@test "sql-merge: DOLT_MERGE detects conflicts, returns them in dolt_conflicts table" {
    run dolt sql  << SQL
SET dolt_allow_commit_conflicts = 0;
CREATE TABLE one_pk (
  pk1 BIGINT NOT NULL,
  c1 BIGINT,
  c2 BIGINT,
  PRIMARY KEY (pk1)
);
SELECT DOLT_COMMIT('-a', '-m', 'add tables');
SELECT DOLT_CHECKOUT('-b', 'feature-branch');
SELECT DOLT_CHECKOUT('main');
INSERT INTO one_pk (pk1,c1,c2) VALUES (0,0,0);
SELECT DOLT_COMMIT('-a', '-m', 'changed main');
SELECT DOLT_CHECKOUT('feature-branch');
INSERT INTO one_pk (pk1,c1,c2) VALUES (0,1,1);
SELECT DOLT_COMMIT('-a', '-m', 'changed feature branch');
SELECT DOLT_CHECKOUT('main');
SELECT DOLT_MERGE('feature-branch');
SQL
    [ $status -eq 1 ]
    [[ $output =~ "merge has unresolved conflicts" ]] || false

    # back on the command line, our session state is clean
    run dolt status
    [ $status -eq 0 ]
    [[ "$output" =~ "On branch main" ]] || false
    [[ "$output" =~ "working tree clean" ]] || false
    [[ ! "$output" =~ "You have unmerged tables" ]] || false
    [[ ! "$output" =~ ([[:space:]]*both modified:[[:space:]]*one_pk) ]] || false

    # now merge, examine the conflicts, and abort
    run dolt sql -r csv  << SQL
SET autocommit = off;
SELECT DOLT_MERGE('feature-branch');
SELECT * FROM dolt_conflicts;
SELECT DOLT_MERGE('--abort');
SQL
    [ $status -eq 0 ]
    [[ "${lines[2]}" =~ "table,num_conflicts" ]] || false
    [[ "${lines[3]}" =~ "one_pk,1" ]] || false
    [[ "${lines[4]}" =~ "DOLT_MERGE('--abort')" ]] || false
    [[ "${lines[5]}" =~ "1" ]] || false

    # now resolve commits
    run dolt sql  << SQL
SET autocommit = off;
SELECT DOLT_MERGE('feature-branch');
REPLACE INTO one_pk (pk1, c1, c2) SELECT their_pk1, their_c1, their_c2 FROM dolt_conflicts_one_pk WHERE their_pk1 IS NOT NULL;
DELETE FROM one_pk WHERE pk1 in (SELECT base_pk1 FROM dolt_conflicts_one_pk WHERE their_pk1 IS NULL);
DELETE FROM dolt_conflicts_one_pk;
SELECT DOLT_COMMIT('-a', '-m', 'Finish Resolving');
SQL
    [ $status -eq 0 ]

    run dolt sql -q "SELECT * FROM one_pk" -r csv
    [ $status -eq 0 ]
    [[ "$output" =~ "pk1,c1,c2" ]] || false
    [[ "$output" =~ "0,1,1" ]] || false

    run dolt sql -q "SELECT COUNT(*) from dolt_status;"
    [ $status -eq 0 ]
    [[ "$output" =~ "0" ]] || false
}

@test "sql-merge: DOLT_MERGE(--abort) clears session state and allows additional edits" {
    run dolt sql  << SQL
set autocommit = off;
CREATE TABLE one_pk (
  pk1 BIGINT NOT NULL,
  c1 BIGINT,
  c2 BIGINT,
  PRIMARY KEY (pk1)
);
SELECT DOLT_COMMIT('-a', '-m', 'add tables');
SELECT DOLT_CHECKOUT('-b', 'feature-branch');
SELECT DOLT_CHECKOUT('main');
INSERT INTO one_pk (pk1,c1,c2) VALUES (0,0,0);
SELECT DOLT_COMMIT('-a', '-m', 'changed main');
SELECT DOLT_CHECKOUT('feature-branch');
INSERT INTO one_pk (pk1,c1,c2) VALUES (0,1,1);
SELECT DOLT_COMMIT('-a', '-m', 'changed feature branch');
SELECT DOLT_CHECKOUT('main');
SELECT DOLT_MERGE('feature-branch');
SELECT DOLT_MERGE('--abort');
insert into one_pk values (9,9,9);
commit;
SQL
    [ $status -eq 0 ]

    # We can see the latest inserted row back on the command line
    run dolt status
    [ $status -eq 0 ]
    [[ "$output" =~ ([[:space:]]*modified:[[:space:]]*one_pk) ]] || false

    run dolt diff
    [ $status -eq 0 ]
    [[ "$output" =~ "9" ]] || false

    run dolt sql -r csv -q "select * from one_pk where pk1 > 3";
    [ $status -eq 0 ]
    [[ "$output" =~ "9,9,9" ]] || false
}

@test "sql-merge: DOLT_MERGE(--abort) clears index state" {
    run dolt sql  << SQL
set autocommit = off;
CREATE TABLE one_pk (
  pk1 BIGINT NOT NULL,
  c1 BIGINT,
  c2 BIGINT,
  PRIMARY KEY (pk1)
);
SELECT DOLT_COMMIT('-a', '-m', 'add tables');
SELECT DOLT_CHECKOUT('-b', 'feature-branch');
SELECT DOLT_CHECKOUT('main');
INSERT INTO one_pk (pk1,c1,c2) VALUES (0,0,0);
SELECT DOLT_COMMIT('-a', '-m', 'changed main');
SELECT DOLT_CHECKOUT('feature-branch');
INSERT INTO one_pk (pk1,c1,c2) VALUES (0,1,1);
SELECT DOLT_COMMIT('-a', '-m', 'changed feature branch');
SELECT DOLT_CHECKOUT('main');
SELECT DOLT_MERGE('feature-branch');
SELECT DOLT_MERGE('--abort');
commit;
SQL
    [ $status -eq 0 ]

    run dolt status
    [ "$status" -eq 0 ]
    [[ "${lines[0]}" =~ "On branch main" ]] || false
    [[ "${lines[1]}" =~ "nothing to commit, working tree clean" ]] || false
}

@test "sql-merge: DOLT_MERGE can correctly commit unresolved conflicts" {
     dolt sql << SQL
CREATE TABLE one_pk (
  pk1 BIGINT NOT NULL,
  c1 BIGINT,
  c2 BIGINT,
  PRIMARY KEY (pk1)
);
SELECT DOLT_COMMIT('-a', '-m', 'add tables');
SELECT DOLT_CHECKOUT('-b', 'feature-branch');
SELECT DOLT_CHECKOUT('main');
INSERT INTO one_pk (pk1,c1,c2) VALUES (0,0,0);
SELECT DOLT_COMMIT('-a', '-m', 'changed main');
SELECT DOLT_CHECKOUT('feature-branch');
INSERT INTO one_pk (pk1,c1,c2) VALUES (0,1,1);
SELECT DOLT_COMMIT('-a', '-m', 'changed feature branch');
SELECT DOLT_CHECKOUT('main');
SELECT DOLT_MERGE('feature-branch');
SQL

    run dolt sql -r csv -q "SELECT count(*) from dolt_conflicts"
    [[ "$output" =~ "1" ]] || false

    run dolt sql -q "SELECT DOLT_MERGE('feature-branch');"
    [ $status -eq 1 ]
    [[ $output =~ "merge has unresolved conflicts" ]] || false
}

@test "sql-merge: DOLT_MERGE during an active merge throws an error" {
    run dolt sql << SQL
SELECT DOLT_COMMIT('-a', '-m', 'Step 1');
SELECT DOLT_CHECKOUT('-b', 'feature-branch');
INSERT INTO test VALUES (3);
SELECT DOLT_COMMIT('-a', '-m', 'Insert 3');
SELECT DOLT_CHECKOUT('main');
INSERT INTO test VALUES (500000);
SELECT DOLT_COMMIT('-a', '-m', 'Insert 500000');
SELECT DOLT_MERGE('feature-branch');
SELECT DOLT_MERGE('feature-branch');
SQL

    [ $status -eq 1 ]
    [[ $output =~ "merging is not possible because you have not committed an active merge" ]] || false
}

@test "sql-merge: DOLT_MERGE works with ff and squash" {
    run dolt sql << SQL
SELECT DOLT_COMMIT('-a', '-m', 'Step 1');
SELECT DOLT_CHECKOUT('-b', 'feature-branch');
INSERT INTO test VALUES (3);
SELECT DOLT_COMMIT('-a', '-m', 'this is a ff');
SELECT DOLT_CHECKOUT('main');
SELECT DOLT_MERGE('feature-branch', '--squash');
SELECT COUNT(*) > 0 FROM test WHERE pk=3;
SQL
    [ $status -eq 0 ]
    [[ "$output" =~ "true" ]] || false

    run dolt log -n 1
    [ $status -eq 0 ]
    [[ "$output" =~ "Step 1" ]] || false

    run dolt sql -q "SELECT COUNT(*) FROM dolt_log"
    [ $status -eq 0 ]
    [[ "$output" =~ "2" ]] || false

    run dolt status
    [ $status -eq 0 ]
    [[ "$output" =~ "On branch main" ]] || false
    [[ "$output" =~ "Changes to be committed:" ]] || false
    [[ "$output" =~ ([[:space:]]*modified:[[:space:]]*test) ]] || false

    run dolt sql -q "SELECT DOLT_COMMIT('-a', '-m', 'hi');"
    [ $status -eq 0 ]

    run dolt status
    [ $status -eq 0 ]
    [[ "$output" =~ "nothing to commit, working tree clean" ]] || false
}

@test "sql-merge: DOLT_MERGE with no-ff and squash works." {
    dolt sql << SQL
SELECT DOLT_COMMIT('-a', '-m', 'Step 1');
SELECT DOLT_CHECKOUT('-b', 'feature-branch');
INSERT INTO test VALUES (3);
SELECT DOLT_COMMIT('-a', '-m', 'Insert 3');
SELECT DOLT_CHECKOUT('main');
INSERT INTO test VALUES (500000);
SELECT DOLT_COMMIT('-a', '-m', 'Insert 500000');
SELECT DOLT_MERGE('feature-branch', '--squash');
SQL

    run dolt status
    [ $status -eq 0 ]
    [[ "$output" =~ "On branch main" ]] || false
    [[ "$output" =~ "Changes to be committed:" ]] || false
    [[ "$output" =~ ([[:space:]]*modified:[[:space:]]*test) ]] || false

    run dolt sql -q "SELECT DOLT_COMMIT('-a', '-m', 'Finish up Merge')";
    [ $status -eq 0 ]

    run dolt status
    [ $status -eq 0 ]
    [[ "$output" =~ "nothing to commit, working tree clean" ]] || false

    run dolt log -n 1
    [ $status -eq 0 ]
    [[ "$output" =~ "Finish up Merge" ]] || false
}

@test "sql-merge: DOLT_MERGE throws errors with working set changes." {
    run dolt sql << SQL
SELECT DOLT_COMMIT('-a', '-m', 'Step 1');
SELECT DOLT_CHECKOUT('-b', 'feature-branch');
INSERT INTO test VALUES (3);
SELECT DOLT_COMMIT('-a', '-m', 'this is a ff');
SELECT DOLT_CHECKOUT('main');
CREATE TABLE tbl (
    pk int primary key
);
SELECT DOLT_MERGE('feature-branch');
SQL
    [ $status -eq 1 ]
    [[ "$output" =~ "cannot merge with uncommitted changes" ]] || false
}

@test "sql-merge: DOLT_MERGE with a long series of changing operations works." {
    dolt sql << SQL
SELECT DOLT_COMMIT('-a', '-m', 'Step 1');
SELECT DOLT_CHECKOUT('-b', 'feature-branch');
INSERT INTO test VALUES (3);
INSERT INTO test VALUES (4);
INSERT INTO test VALUES (21232);
DELETE FROM test WHERE pk=4;
UPDATE test SET pk=21 WHERE pk=21232;
SELECT DOLT_COMMIT('-a', '-m', 'Insert 3');
SELECT DOLT_CHECKOUT('main');
INSERT INTO test VALUES (500000);
INSERT INTO test VALUES (500001);
DELETE FROM test WHERE pk=500001;
UPDATE test SET pk=60 WHERE pk=500000;
SELECT DOLT_COMMIT('-a', '-m', 'Insert 60');
SELECT DOLT_MERGE('feature-branch');
SQL


    run dolt status
    [ $status -eq 0 ]
    [[ "$output" =~ "On branch main" ]] || false
    [[ "$output" =~ "Changes to be committed:" ]] || false
    [[ "$output" =~ ([[:space:]]*modified:[[:space:]]*test) ]] || false

    run dolt sql -q "SELECT DOLT_COMMIT('-a', '-m', 'Finish up Merge')";
    [ $status -eq 0 ]

    run dolt status
    [ $status -eq 0 ]
    [[ "$output" =~ "nothing to commit, working tree clean" ]] || false

    run dolt log -n 1
    [ $status -eq 0 ]
    [[ "$output" =~ "Finish up Merge" ]] || false

    run dolt sql -q "SELECT * FROM test;" -r csv
    [ $status -eq 0 ]
    [[ "$output" =~ "pk" ]] || false
    [[ "$output" =~ "0" ]] || false
    [[ "$output" =~ "1" ]] || false
    [[ "$output" =~ "2" ]] || false
    [[ "$output" =~ "3" ]] || false
    [[ "$output" =~ "21" ]] || false
    [[ "$output" =~ "60" ]] || false

    run dolt sql -q "SELECT COUNT(*) FROM test;" -r csv
    [ $status -eq 0 ]
    [[ "$output" =~ "6" ]] || false
}

@test "sql-merge: DOLT_MERGE with conflicts renders the dolt_conflicts table" {
    run dolt sql  --continue << SQL
set autocommit = off;
CREATE TABLE one_pk (
  pk1 BIGINT NOT NULL,
  c1 BIGINT,
  c2 BIGINT,
  PRIMARY KEY (pk1)
);
SELECT DOLT_COMMIT('-a', '-m', 'add tables');
SELECT DOLT_CHECKOUT('-b', 'feature-branch');
SELECT DOLT_CHECKOUT('main');
INSERT INTO one_pk (pk1,c1,c2) VALUES (0,0,0);
SELECT DOLT_COMMIT('-a', '-m', 'changed main');
SELECT DOLT_CHECKOUT('feature-branch');
INSERT INTO one_pk (pk1,c1,c2) VALUES (0,1,1);
SELECT DOLT_COMMIT('-a', '-m', 'changed feature branch');
SELECT DOLT_CHECKOUT('main');
SELECT DOLT_MERGE('feature-branch');
SHOW WARNINGS;
SELECT COUNT(*) FROM dolt_conflicts where num_conflicts > 0;
rollback;
SQL
    [ $status -eq 0 ]
    [[ "$output" =~ "| DOLT_MERGE('feature-branch') |" ]] || false
    [[ "$output" =~ "| 0                            |" ]] || false # conflict should return 0
    [[ "$output" =~ "| Warning | 1105 | merge has unresolved conflicts. please use the dolt_conflicts table to resolve |" ]] || false
    [[ "$output" =~ "| COUNT(*) |" ]] || false
    [[ "$output" =~ "| 1        |" ]] || false
}

@test "sql-merge: DOLT_MERGE with conflicts is queryable when autocommit is on" {
    skip "This needs to work"
    run dolt sql  --continue << SQL
CREATE TABLE one_pk (
  pk1 BIGINT NOT NULL,
  c1 BIGINT,
  c2 BIGINT,
  PRIMARY KEY (pk1)
);
SELECT DOLT_COMMIT('-a', '-m', 'add tables');
SELECT DOLT_CHECKOUT('-b', 'feature-branch');
SELECT DOLT_CHECKOUT('main');
INSERT INTO one_pk (pk1,c1,c2) VALUES (0,0,0);
SELECT DOLT_COMMIT('-a', '-m', 'changed main');
SELECT DOLT_CHECKOUT('feature-branch');
INSERT INTO one_pk (pk1,c1,c2) VALUES (0,1,1);
SELECT DOLT_COMMIT('-a', '-m', 'changed feature branch');
SELECT DOLT_CHECKOUT('main');
SELECT DOLT_MERGE('feature-branch');
SHOW WARNINGS;
SELECT COUNT(*) FROM dolt_conflicts where num_conflicts > 0;
rollback;
SQL
    [ $status -eq 0 ]
    [[ "$output" =~ "| DOLT_MERGE('feature-branch') |" ]] || false
    [[ "$output" =~ "| 0                            |" ]] || false # conflict should return 0
    [[ "$output" =~ "| Warning | 1105 | merge has unresolved conflicts. please use the dolt_conflicts table to resolve |" ]] || false
    [[ "$output" =~ "| COUNT(*) |" ]] || false
    [[ "$output" =~ "| 1        |" ]] || false
}

@test "sql-merge: up-to-date branch does not error" {
    dolt commit -am "commit all changes"
    run dolt sql << SQL
SELECT DOLT_CHECKOUT('-b', 'feature-branch');
SELECT DOLT_CHECKOUT('main');
INSERT INTO test VALUES (3);
SELECT DOLT_COMMIT('-a', '-m', 'a commit');
SELECT DOLT_MERGE('feature-branch');
SHOW WARNINGS;
SQL
   [ $status -eq 0 ]
   [[ "$output" =~ "current fast forward from a to b. a is ahead of b already" ]] || false
}

<<<<<<< HEAD
@test "sql-merge: adding and dropping primary keys any number of times not produce schema merge conflicts" {
    dolt commit -am "commit all changes"
    dolt sql -q "create table test_null (i int)"
    dolt commit -am "initial"

    dolt checkout -b b1
    dolt sql -q "alter table test_null add primary key(i)"
    dolt sql -q "alter table test_null drop primary key"
    dolt sql -q "alter table test_null add primary key(i)"
    dolt sql -q "alter table test_null drop primary key"
    dolt sql -q "alter table test_null add primary key(i)"
    dolt commit -am "b1 primary key changes"

    dolt checkout main
    dolt sql -q "alter table test_null add primary key(i)"
    dolt commit -am "main primary key changes"

    run dolt merge b1
    [ $status -eq 0 ]
=======
@test "sql-merge: identical schema changes with data changes merges correctly" {
    dolt sql -q "create table t (i int primary key)"
    dolt commit -am "initial commit"
    dolt branch b1
    dolt branch b2
    dolt checkout b1
    dolt sql -q "alter table t add column j int"
    dolt sql -q "insert into t values (1, 1)"
    dolt commit -am "changes to b1"
    dolt checkout b2
    dolt sql -q "alter table t add column j int"
    dolt sql -q "insert into t values (2, 2)"
    dolt commit -am "changes to b2"
    dolt checkout main
    run dolt merge b1
    [ $status -eq 0 ]
    run dolt merge b2
    [ $status -eq 0 ]
>>>>>>> f641a7a2
}

get_head_commit() {
    dolt log -n 1 | grep -m 1 commit | cut -c 13-44
}

get_working_hash() {
  dolt sql -q "select @@dolt_repo_$$_working" | sed -n 4p | sed -e 's/|//' -e 's/|//'  -e 's/ //'
}<|MERGE_RESOLUTION|>--- conflicted
+++ resolved
@@ -741,7 +741,6 @@
    [[ "$output" =~ "current fast forward from a to b. a is ahead of b already" ]] || false
 }
 
-<<<<<<< HEAD
 @test "sql-merge: adding and dropping primary keys any number of times not produce schema merge conflicts" {
     dolt commit -am "commit all changes"
     dolt sql -q "create table test_null (i int)"
@@ -761,7 +760,8 @@
 
     run dolt merge b1
     [ $status -eq 0 ]
-=======
+}
+
 @test "sql-merge: identical schema changes with data changes merges correctly" {
     dolt sql -q "create table t (i int primary key)"
     dolt commit -am "initial commit"
@@ -780,7 +780,6 @@
     [ $status -eq 0 ]
     run dolt merge b2
     [ $status -eq 0 ]
->>>>>>> f641a7a2
 }
 
 get_head_commit() {
