// Copyright 2019 Dolthub, Inc.
//
// Licensed under the Apache License, Version 2.0 (the "License");
// you may not use this file except in compliance with the License.
// You may obtain a copy of the License at
//
//     http://www.apache.org/licenses/LICENSE-2.0
//
// Unless required by applicable law or agreed to in writing, software
// distributed under the License is distributed on an "AS IS" BASIS,
// WITHOUT WARRANTIES OR CONDITIONS OF ANY KIND, either express or implied.
// See the License for the specific language governing permissions and
// limitations under the License.

package sqlserver

import (
	"context"
	"errors"
	"fmt"
	"path/filepath"
	"strconv"
	"strings"

	"github.com/dolthub/go-mysql-server/sql"
	"github.com/fatih/color"

	"github.com/dolthub/dolt/go/cmd/dolt/cli"
	"github.com/dolthub/dolt/go/cmd/dolt/commands"
	eventsapi "github.com/dolthub/dolt/go/gen/proto/dolt/services/eventsapi/v1alpha1"
	"github.com/dolthub/dolt/go/libraries/doltcore/env"
	"github.com/dolthub/dolt/go/libraries/utils/argparser"
	"github.com/dolthub/dolt/go/libraries/utils/filesys"
)

const (
	hostFlag                = "host"
	portFlag                = "port"
	timeoutFlag             = "timeout"
	readonlyFlag            = "readonly"
	logLevelFlag            = "loglevel"
	noAutoCommitFlag        = "no-auto-commit"
	configFileFlag          = "config"
	queryParallelismFlag    = "query-parallelism"
	maxConnectionsFlag      = "max-connections"
	persistenceBehaviorFlag = "persistence-behavior"
)

func indentLines(s string) string {
	sb := strings.Builder{}
	lines := strings.Split(s, "\n")
	for _, line := range lines {
		sb.WriteRune('\t')
		sb.WriteString(line)
		sb.WriteRune('\n')
	}
	return sb.String()
}

var sqlServerDocs = cli.CommandDocumentationContent{
	ShortDesc: "Start a MySQL-compatible server.",
	LongDesc: "By default, starts a MySQL-compatible server on the dolt database in the current directory. " +
		"Databases are named after the directories they appear in, with all non-alphanumeric characters replaced by the _ character. " +
		"Parameters can be specified using a yaml configuration file passed to the server via " +
		"{{.EmphasisLeft}}--config <file>{{.EmphasisRight}}, or by using the supported switches and flags to configure " +
		"the server directly on the command line. If {{.EmphasisLeft}}--config <file>{{.EmphasisRight}} is provided all" +
		" other command line arguments are ignored.\n\nThis is an example yaml configuration file showing all supported" +
		" items and their default values:\n\n" +
		indentLines(serverConfigAsYAMLConfig(DefaultServerConfig()).String()) + "\n\n" + `
SUPPORTED CONFIG FILE FIELDS:

{{.EmphasisLeft}}vlog_level{{.EmphasisRight}}: Level of logging provided. Options are: {{.EmphasisLeft}}trace{{.EmphasisRight}}, {{.EmphasisLeft}}debug{{.EmphasisRight}}, {{.EmphasisLeft}}info{{.EmphasisRight}}, {{.EmphasisLeft}}warning{{.EmphasisRight}}, {{.EmphasisLeft}}error{{.EmphasisRight}}, and {{.EmphasisLeft}}fatal{{.EmphasisRight}}.

{{.EmphasisLeft}}behavior.read_only{{.EmphasisRight}}: If true database modification is disabled

{{.EmphasisLeft}}behavior.autocommit{{.EmphasisRight}}: If true write queries will automatically alter the working set. When working with autocommit enabled it is highly recommended that listener.max_connections be set to 1 as concurrency issues will arise otherwise

{{.EmphasisLeft}}user.name{{.EmphasisRight}}: The username that connections should use for authentication

{{.EmphasisLeft}}user.password{{.EmphasisRight}}: The password that connections should use for authentication.

{{.EmphasisLeft}}listener.host{{.EmphasisRight}}: The host address that the server will run on.  This may be {{.EmphasisLeft}}localhost{{.EmphasisRight}} or an IPv4 or IPv6 address

{{.EmphasisLeft}}listener.port{{.EmphasisRight}}: The port that the server should listen on

{{.EmphasisLeft}}listener.max_connections{{.EmphasisRight}}: The number of simultaneous connections that the server will accept

{{.EmphasisLeft}}listener.read_timeout_millis{{.EmphasisRight}}: The number of milliseconds that the server will wait for a read operation

{{.EmphasisLeft}}listener.write_timeout_millis{{.EmphasisRight}}: The number of milliseconds that the server will wait for a write operation

{{.EmphasisLeft}}performance.query_parallelism{{.EmphasisRight}}: Amount of go routines spawned to process each query

{{.EmphasisLeft}}databases{{.EmphasisRight}}: a list of dolt data repositories to make available as SQL databases. If databases is missing or empty then the working directory must be a valid dolt data repository which will be made available as a SQL database

{{.EmphasisLeft}}databases[i].path{{.EmphasisRight}}: A path to a dolt data repository

{{.EmphasisLeft}}databases[i].name{{.EmphasisRight}}: The name that the database corresponding to the given path should be referenced via SQL

If a config file is not provided many of these settings may be configured on the command line.`,
	Synopsis: []string{
		"--config {{.LessThan}}file{{.GreaterThan}}",
		"[-H {{.LessThan}}host{{.GreaterThan}}] [-P {{.LessThan}}port{{.GreaterThan}}] [-u {{.LessThan}}user{{.GreaterThan}}] [-p {{.LessThan}}password{{.GreaterThan}}] [-t {{.LessThan}}timeout{{.GreaterThan}}] [-l {{.LessThan}}loglevel{{.GreaterThan}}] [--data-dir {{.LessThan}}directory{{.GreaterThan}}] [--query-parallelism {{.LessThan}}num-go-routines{{.GreaterThan}}] [-r]",
	},
}

type SqlServerCmd struct {
	VersionStr string
}

// Name is returns the name of the Dolt cli command. This is what is used on the command line to invoke the command
func (cmd SqlServerCmd) Name() string {
	return "sql-server"
}

// Description returns a description of the command
func (cmd SqlServerCmd) Description() string {
	return sqlServerDocs.ShortDesc
}

func (cmd SqlServerCmd) Docs() *cli.CommandDocumentation {
	ap := cmd.ArgParser()
	return cli.NewCommandDocumentation(sqlServerDocs, ap)
}

func (cmd SqlServerCmd) ArgParser() *argparser.ArgParser {
	serverConfig := DefaultServerConfig()

	ap := argparser.NewArgParser()
	ap.SupportsString(configFileFlag, "", "file", "When provided configuration is taken from the yaml config file and all command line parameters are ignored.")
	ap.SupportsString(hostFlag, "H", "host address", fmt.Sprintf("Defines the host address that the server will run on (default `%v`)", serverConfig.Host()))
	ap.SupportsUint(portFlag, "P", "port", fmt.Sprintf("Defines the port that the server will run on (default `%v`)", serverConfig.Port()))
	ap.SupportsString(commands.UserFlag, "u", "user", fmt.Sprintf("Defines the server user (default `%v`)", serverConfig.User()))
	ap.SupportsString(commands.PasswordFlag, "p", "password", fmt.Sprintf("Defines the server password (default `%v`)", serverConfig.Password()))
	ap.SupportsInt(timeoutFlag, "t", "connection timeout", fmt.Sprintf("Defines the timeout, in seconds, used for connections\nA value of `0` represents an infinite timeout (default `%v`)", serverConfig.ReadTimeout()))
	ap.SupportsFlag(readonlyFlag, "r", "Disable modification of the database")
	ap.SupportsString(logLevelFlag, "l", "log level", fmt.Sprintf("Defines the level of logging provided\nOptions are: `trace', `debug`, `info`, `warning`, `error`, `fatal` (default `%v`)", serverConfig.LogLevel()))
	ap.SupportsString(commands.DataDirFlag, "", "directory", "Defines a directory whose subdirectories should all be dolt data repositories accessible as independent databases within. Defaults the the current directory.")
	ap.SupportsString(commands.MultiDBDirFlag, "", "directory", "Defines a directory whose subdirectories should all be dolt data repositories accessible as independent databases within. Defaults the the current directory. This is deprecated, you should use --data-dir instead.")
	ap.SupportsString(commands.CfgDirFlag, "", "directory", "Defines a directory that contains configuration files for dolt. Defaults to $data-dir/.doltcfg.")
	ap.SupportsFlag(noAutoCommitFlag, "", "Set @@autocommit = off for the server")
	ap.SupportsInt(queryParallelismFlag, "", "num-go-routines", fmt.Sprintf("Set the number of go routines spawned to handle each query (default `%d`)", serverConfig.QueryParallelism()))
	ap.SupportsInt(maxConnectionsFlag, "", "max-connections", fmt.Sprintf("Set the number of connections handled by the server (default `%d`)", serverConfig.MaxConnections()))
	ap.SupportsString(persistenceBehaviorFlag, "", "persistence-behavior", fmt.Sprintf("Indicate whether to `load` or `ignore` persisted global variables (default `%s`)", serverConfig.PersistenceBehavior()))
	ap.SupportsString(commands.PrivsFilePathFlag, "", "privilege file", "Path to a file to load and store users and grants. Defaults to $doltcfg-dir/privileges.db")
	return ap
}

// EventType returns the type of the event to log
func (cmd SqlServerCmd) EventType() eventsapi.ClientEventType {
	return eventsapi.ClientEventType_SQL_SERVER
}

// RequiresRepo indicates that this command does not have to be run from within a dolt data repository directory.
// In this case it is because this command supports the dataDirFlag which can pass in a directory.  In the event that
// that parameter is not provided there is additional error handling within this command to make sure that this was in
// fact run from within a dolt data repository directory.
func (cmd SqlServerCmd) RequiresRepo() bool {
	return false
}

// Exec executes the command
func (cmd SqlServerCmd) Exec(ctx context.Context, commandStr string, args []string, dEnv *env.DoltEnv) int {
	controller := NewServerController()
	newCtx, cancelF := context.WithCancel(context.Background())
	go func() {
		<-ctx.Done()
		controller.StopServer()
		cancelF()
	}()
	return startServer(newCtx, cmd.VersionStr, commandStr, args, dEnv, controller)
}

func validateSqlServerArgs(apr *argparser.ArgParseResults) error {
	_, multiDbDir := apr.GetValue(commands.MultiDBDirFlag)
	if multiDbDir {
		cli.PrintErrln("WARNING: --multi-db-dir is deprecated, use --data-dir instead")
	}
	return nil
}

func startServer(ctx context.Context, versionStr, commandStr string, args []string, dEnv *env.DoltEnv, serverController *ServerController) int {
	ap := SqlServerCmd{}.ArgParser()
	help, _ := cli.HelpAndUsagePrinters(cli.CommandDocsForCommandString(commandStr, sqlServerDocs, ap))

	// We need a username and password for many SQL commands, so set defaults if they don't exist
	dEnv.Config.SetFailsafes(env.DefaultFailsafeConfig)

	apr := cli.ParseArgsOrDie(ap, args, help)
	if err := validateSqlServerArgs(apr); err != nil {
		return 1
	}
	serverConfig, err := GetServerConfig(dEnv, apr)
	if err != nil {
		if serverController != nil {
			serverController.StopServer()
			serverController.serverStopped(err)
		}

		cli.PrintErrln(color.RedString("Failed to start server. Bad Configuration"))
		cli.PrintErrln(err.Error())
		return 1
	}
	if err = SetupDoltConfig(dEnv, apr, serverConfig); err != nil {
		if serverController != nil {
			serverController.StopServer()
			serverController.serverStopped(err)
		}

		cli.PrintErrln(color.RedString("Failed to start server. Bad Configuration"))
		cli.PrintErrln(err.Error())
		return 1
	}

	cli.PrintErrf("Starting server with Config %v\n", ConfigInfo(serverConfig))

	if startError, closeError := Serve(ctx, versionStr, serverConfig, serverController, dEnv); startError != nil || closeError != nil {
		if startError != nil {
			cli.PrintErrln(startError)
		}
		if closeError != nil {
			cli.PrintErrln(closeError)
		}
		return 1
	}

	return 0
}

// GetServerConfig returns ServerConfig that is set either from yaml file if given, if not it is set with values defined
// on command line. Server config variables not defined are set to default values.
func GetServerConfig(dEnv *env.DoltEnv, apr *argparser.ArgParseResults) (ServerConfig, error) {
	if cfgFile, ok := apr.GetValue(configFileFlag); ok {
		return getYAMLServerConfig(dEnv.FS, cfgFile)
	}
	return getCommandLineServerConfig(dEnv, apr)
}

// SetupDoltConfig updates the given server config with where to create .doltcfg directory
func SetupDoltConfig(dEnv *env.DoltEnv, apr *argparser.ArgParseResults, config ServerConfig) error {
	if _, ok := apr.GetValue(configFileFlag); ok {
		return nil
	}
	serverConfig := config.(*commandLineServerConfig)

	_, dataDirFlag1 := apr.GetValue(commands.MultiDBDirFlag)
	_, dataDirFlag2 := apr.GetValue(commands.DataDirFlag)
	dataDirSpecified := dataDirFlag1 || dataDirFlag2

	var cfgDirPath string
	dataDir := serverConfig.DataDir()
	cfgDir, cfgDirSpecified := apr.GetValue(commands.CfgDirFlag)
	if cfgDirSpecified {
		if exists, _ := dEnv.FS.Exists(cfgDir); !exists {
			if err := dEnv.FS.MkDirs(cfgDir); err != nil {
				return err
			}
		}
		cfgDirPath = cfgDir
	} else if dataDirSpecified {
		path := filepath.Join(dataDir, commands.DefaultCfgDirName)
		if exists, _ := dEnv.FS.Exists(path); !exists {
			if err := dEnv.FS.MkDirs(path); err != nil {
				return err
			}
		}
		cfgDirPath = path
	} else {
		// Look in parent directory for doltcfg
		path := filepath.Join("..", commands.DefaultCfgDirName)
		if exists, isDir := dEnv.FS.Exists(path); exists && isDir {
			cfgDirPath = path
		}

		// Look in data directory (which is necessarily current directory) for doltcfg, create one here if none found
		path = filepath.Join(dataDir, commands.DefaultCfgDirName)
		if exists, isDir := dEnv.FS.Exists(path); exists && isDir {
			if len(cfgDirPath) != 0 {
				p1, err := dEnv.FS.Abs(cfgDirPath)
				if err != nil {
					return err
				}
				p2, err := dEnv.FS.Abs(path)
				if err != nil {
					return err
				}
				return commands.ErrMultipleDoltCfgDirs.New(p1, p2)
			}
			cfgDirPath = path
		} else if len(cfgDirPath) == 0 {
			if err := dEnv.FS.MkDirs(path); err != nil {
				return err
			}
			cfgDirPath = path
		}
	}
	serverConfig.withCfgDir(cfgDirPath)

	if privsFp, ok := apr.GetValue(commands.PrivsFilePathFlag); ok {
		serverConfig.withPrivilegeFilePath(privsFp)
	} else {
		path, err := dEnv.FS.Abs(filepath.Join(cfgDirPath, commands.DefaultPrivsName))
		if err != nil {
			return err
		}
		serverConfig.withPrivilegeFilePath(path)
	}

	return nil
}

// getCommandLineServerConfig sets server config variables and persisted global variables with values defined on command line.
// If not defined, it sets variables to default values.
func getCommandLineServerConfig(dEnv *env.DoltEnv, apr *argparser.ArgParseResults) (ServerConfig, error) {
	serverConfig := DefaultServerConfig()

	if host, ok := apr.GetValue(hostFlag); ok {
		serverConfig.withHost(host)
	}

	if port, ok := apr.GetInt(portFlag); ok {
		serverConfig.WithPort(port)
	}

	// TODO: need to immediately persist if user and password provided
	if user, ok := apr.GetValue(commands.UserFlag); ok {
		serverConfig.withUser(user)
	}

	if password, ok := apr.GetValue(commands.PasswordFlag); ok {
		serverConfig.withPassword(password)
	}

	if persistenceBehavior, ok := apr.GetValue(persistenceBehaviorFlag); ok {
		serverConfig.withPersistenceBehavior(persistenceBehavior)
	}

	if timeoutStr, ok := apr.GetValue(timeoutFlag); ok {
		timeout, err := strconv.ParseUint(timeoutStr, 10, 64)

		if err != nil {
			return nil, fmt.Errorf("invalid value for --timeout '%s'", timeoutStr)
		}

		serverConfig.withTimeout(timeout * 1000)

		err = sql.SystemVariables.SetGlobal("net_read_timeout", timeout*1000)
		if err != nil {
			return nil, fmt.Errorf("failed to set net_read_timeout. Error: %s", err.Error())
		}
		err = sql.SystemVariables.SetGlobal("net_write_timeout", timeout*1000)
		if err != nil {
			return nil, fmt.Errorf("failed to set net_write_timeout. Error: %s", err.Error())
		}
	}

	if _, ok := apr.GetValue(readonlyFlag); ok {
		serverConfig.withReadOnly(true)
	}

	if logLevel, ok := apr.GetValue(logLevelFlag); ok {
		serverConfig.withLogLevel(LogLevel(logLevel))
	}

<<<<<<< HEAD
	if dataDir, ok := apr.GetValue(commands.DataDirFlag); ok {
=======
	if dataDir, ok := apr.GetValue(commands.MultiDBDirFlag); ok {
>>>>>>> 4031af1a
		dbNamesAndPaths, err := env.DBNamesAndPathsFromDir(dEnv.FS, dataDir)

		if err != nil {
			return nil, errors.New("failed to read databases in path specified by --data-dir. error: " + err.Error())
		}

		serverConfig.withDBNamesAndPaths(dbNamesAndPaths).withDataDir(dataDir)
<<<<<<< HEAD
=======
	}

	if dataDir, ok := apr.GetValue(commands.DataDirFlag); ok {
		dbNamesAndPaths, err := env.DBNamesAndPathsFromDir(dEnv.FS, dataDir)

		if err != nil {
			return nil, errors.New("failed to read databases in path specified by --data-dir. error: " + err.Error())
		}

		serverConfig.withDBNamesAndPaths(dbNamesAndPaths).withDataDir(dataDir)
>>>>>>> 4031af1a
	}

	if dataDir, ok := apr.GetValue(commands.MultiDBDirFlag); ok {
		dbNamesAndPaths, err := env.DBNamesAndPathsFromDir(dEnv.FS, dataDir)
		cli.PrintErrln("WARNING: --multi-db-dir is deprecated, use --data-dir instead")

		if err != nil {
			return nil, errors.New("failed to read databases in path specified by --data-dir. error: " + err.Error())
		}

		serverConfig.withDBNamesAndPaths(dbNamesAndPaths).withDataDir(dataDir)
	}

	var cfgDirPath string
	dataDir := serverConfig.DataDir()
	cfgDir, ok := apr.GetValue(commands.CfgDirFlag)
	if ok {
		// doltcfg directory specified; create at path if DNE, else add it to mrEnv
		path := filepath.Join(dataDir, cfgDir)
		if exists, _ := dEnv.FS.Exists(path); !exists {
			if err := dEnv.FS.MkDirs(path); err != nil {
				return nil, err
			}
		}
		cfgDirPath = path
	} else {
		// Look in parent directory for doltcfg
		path := filepath.Join("..", commands.DefaultCfgDirName)
		if exists, isDir := dEnv.FS.Exists(path); exists && isDir {
			cfgDirPath = path
		}

		// Look in current directory for doltcfg, create one here if none found so far
		path = filepath.Join(dataDir, commands.DefaultCfgDirName)
		if exists, isDir := dEnv.FS.Exists(path); exists && isDir {
			if len(cfgDirPath) != 0 {
				p1, err := dEnv.FS.Abs(cfgDirPath)
				if err != nil {
					return nil, err
				}
				p2, err := dEnv.FS.Abs(path)
				if err != nil {
					return nil, err
				}
				return nil, commands.ErrMultipleDoltCfgDirs.New(p1, p2)
			}
			cfgDirPath = path
		} else if len(cfgDirPath) == 0 {
			if err := dEnv.FS.MkDirs(path); err != nil {
				return nil, err
			}
			cfgDirPath = path
		}
	}
	serverConfig.withCfgDir(cfgDirPath)

	if queryParallelism, ok := apr.GetInt(queryParallelismFlag); ok {
		serverConfig.withQueryParallelism(queryParallelism)
	}

	if maxConnections, ok := apr.GetInt(maxConnectionsFlag); ok {
		serverConfig.withMaxConnections(uint64(maxConnections))
		err := sql.SystemVariables.SetGlobal("max_connections", uint64(maxConnections))
		if err != nil {
			return nil, fmt.Errorf("failed to set max_connections. Error: %s", err.Error())
		}
	}

	serverConfig.autoCommit = !apr.Contains(noAutoCommitFlag)
<<<<<<< HEAD
	if privilegeFilePath, ok := apr.GetValue(commands.PrivsFilePathFlag); ok {
		serverConfig.withPrivilegeFilePath(privilegeFilePath)
	}
=======
>>>>>>> 4031af1a

	return serverConfig, nil
}

// getYAMLServerConfig returns server config variables with values defined in yaml file.
func getYAMLServerConfig(fs filesys.Filesys, path string) (ServerConfig, error) {
	data, err := fs.ReadFile(path)
	if err != nil {
		return nil, fmt.Errorf("Failed to read file '%s'. Error: %s", path, err.Error())
	}

	cfg, err := NewYamlConfig(data)
	if err != nil {
		return nil, fmt.Errorf("Failed to parse yaml file '%s'. Error: %s", path, err.Error())
	}

	if cfg.ListenerConfig.MaxConnections != nil {
		err = sql.SystemVariables.SetGlobal("max_connections", *cfg.ListenerConfig.MaxConnections)
		if err != nil {
			return nil, fmt.Errorf("Failed to set max_connections from yaml file '%s'. Error: %s", path, err.Error())
		}
	}
	if cfg.ListenerConfig.ReadTimeoutMillis != nil {
		err = sql.SystemVariables.SetGlobal("net_read_timeout", *cfg.ListenerConfig.ReadTimeoutMillis)
		if err != nil {
			return nil, fmt.Errorf("Failed to set net_read_timeout from yaml file '%s'. Error: %s", path, err.Error())
		}
	}
	if cfg.ListenerConfig.WriteTimeoutMillis != nil {
		err = sql.SystemVariables.SetGlobal("net_write_timeout", *cfg.ListenerConfig.WriteTimeoutMillis)
		if err != nil {
			return nil, fmt.Errorf("Failed to set net_write_timeout from yaml file '%s'. Error: %s", path, err.Error())
		}
	}

	return cfg, nil
}<|MERGE_RESOLUTION|>--- conflicted
+++ resolved
@@ -362,11 +362,7 @@
 		serverConfig.withLogLevel(LogLevel(logLevel))
 	}
 
-<<<<<<< HEAD
-	if dataDir, ok := apr.GetValue(commands.DataDirFlag); ok {
-=======
 	if dataDir, ok := apr.GetValue(commands.MultiDBDirFlag); ok {
->>>>>>> 4031af1a
 		dbNamesAndPaths, err := env.DBNamesAndPathsFromDir(dEnv.FS, dataDir)
 
 		if err != nil {
@@ -374,8 +370,6 @@
 		}
 
 		serverConfig.withDBNamesAndPaths(dbNamesAndPaths).withDataDir(dataDir)
-<<<<<<< HEAD
-=======
 	}
 
 	if dataDir, ok := apr.GetValue(commands.DataDirFlag); ok {
@@ -386,62 +380,7 @@
 		}
 
 		serverConfig.withDBNamesAndPaths(dbNamesAndPaths).withDataDir(dataDir)
->>>>>>> 4031af1a
-	}
-
-	if dataDir, ok := apr.GetValue(commands.MultiDBDirFlag); ok {
-		dbNamesAndPaths, err := env.DBNamesAndPathsFromDir(dEnv.FS, dataDir)
-		cli.PrintErrln("WARNING: --multi-db-dir is deprecated, use --data-dir instead")
-
-		if err != nil {
-			return nil, errors.New("failed to read databases in path specified by --data-dir. error: " + err.Error())
-		}
-
-		serverConfig.withDBNamesAndPaths(dbNamesAndPaths).withDataDir(dataDir)
-	}
-
-	var cfgDirPath string
-	dataDir := serverConfig.DataDir()
-	cfgDir, ok := apr.GetValue(commands.CfgDirFlag)
-	if ok {
-		// doltcfg directory specified; create at path if DNE, else add it to mrEnv
-		path := filepath.Join(dataDir, cfgDir)
-		if exists, _ := dEnv.FS.Exists(path); !exists {
-			if err := dEnv.FS.MkDirs(path); err != nil {
-				return nil, err
-			}
-		}
-		cfgDirPath = path
-	} else {
-		// Look in parent directory for doltcfg
-		path := filepath.Join("..", commands.DefaultCfgDirName)
-		if exists, isDir := dEnv.FS.Exists(path); exists && isDir {
-			cfgDirPath = path
-		}
-
-		// Look in current directory for doltcfg, create one here if none found so far
-		path = filepath.Join(dataDir, commands.DefaultCfgDirName)
-		if exists, isDir := dEnv.FS.Exists(path); exists && isDir {
-			if len(cfgDirPath) != 0 {
-				p1, err := dEnv.FS.Abs(cfgDirPath)
-				if err != nil {
-					return nil, err
-				}
-				p2, err := dEnv.FS.Abs(path)
-				if err != nil {
-					return nil, err
-				}
-				return nil, commands.ErrMultipleDoltCfgDirs.New(p1, p2)
-			}
-			cfgDirPath = path
-		} else if len(cfgDirPath) == 0 {
-			if err := dEnv.FS.MkDirs(path); err != nil {
-				return nil, err
-			}
-			cfgDirPath = path
-		}
-	}
-	serverConfig.withCfgDir(cfgDirPath)
+	}
 
 	if queryParallelism, ok := apr.GetInt(queryParallelismFlag); ok {
 		serverConfig.withQueryParallelism(queryParallelism)
@@ -456,12 +395,6 @@
 	}
 
 	serverConfig.autoCommit = !apr.Contains(noAutoCommitFlag)
-<<<<<<< HEAD
-	if privilegeFilePath, ok := apr.GetValue(commands.PrivsFilePathFlag); ok {
-		serverConfig.withPrivilegeFilePath(privilegeFilePath)
-	}
-=======
->>>>>>> 4031af1a
 
 	return serverConfig, nil
 }
